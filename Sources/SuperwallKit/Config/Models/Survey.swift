--- conflicted
+++ resolved
@@ -91,11 +91,8 @@
     options: [SurveyOption],
     presentationProbability: Double,
     includeOtherOption: Bool,
-<<<<<<< HEAD
     includeCloseButton: Bool
-=======
     surveyPresentationCondition: SurveyShowCondition
->>>>>>> 282a65a2
   ) {
     self.id = id
     self.assignmentKey = assignmentKey
@@ -104,11 +101,8 @@
     self.options = options
     self.presentationProbability = presentationProbability
     self.includeOtherOption = includeOtherOption
-<<<<<<< HEAD
     self.includeCloseButton = includeCloseButton
-=======
     self.surveyPresentationCondition = surveyPresentationCondition
->>>>>>> 282a65a2
   }
 }
 
@@ -123,11 +117,8 @@
       options: [.stub()],
       presentationProbability: 1,
       includeOtherOption: true,
-<<<<<<< HEAD
       includeCloseButton: true
-=======
       surveyPresentationCondition: .onManualClose
->>>>>>> 282a65a2
     )
   }
 }