import Foundation
import StoreKit
import Combine

/// The primary class for integrating Superwall into your application. It provides access to all its featured via static functions and variables.
@objcMembers
public final class Superwall: NSObject {
  // MARK: - Public Properties
  /// The delegate of the Superwall instance. The delegate is responsible for handling callbacks from the SDK in response to certain events that happen on the paywall.
  @MainActor
  public static var delegate: SuperwallDelegate? {
    get {
      return shared.delegateAdapter.swiftDelegate
    }
    set {
      shared.delegateAdapter.swiftDelegate = newValue
    }
  }

  /// The delegate of the Superwall instance. The delegate is responsible for handling callbacks from the SDK in response to certain events that happen on the paywall.
  @MainActor
  @available(swift, obsoleted: 1.0)
  @objc(delegate)
  public static var objcDelegate: SuperwallDelegateObjc? {
    get {
      return shared.delegateAdapter.objcDelegate
    }
    set {
      shared.delegateAdapter.objcDelegate = newValue
    }
  }

  @MainActor
  lazy var delegateAdapter = SuperwallDelegateAdapter()

  /// Properties stored about the user, set using ``SuperwallKit/Superwall/setUserAttributes(_:)``.
  public static var userAttributes: [String: Any] {
    return shared.identityManager.userAttributes
  }

  /// The presented paywall view controller.
  @MainActor
  public static var presentedViewController: UIViewController? {
    return PaywallManager.shared.presentedViewController
  }

  /// A convenience variable to access and change the paywall options that you passed to ``SuperwallKit/Superwall/configure(apiKey:delegate:options:)-65jyx``.
  public static var options: SuperwallOptions {
    return shared.configManager.options
  }

  /// The ``PaywallInfo`` object of the most recently presented view controller.
  @MainActor
  public static var latestPaywallInfo: PaywallInfo? {
    let presentedPaywallInfo = PaywallManager.shared.presentedViewController?.paywallInfo
    return presentedPaywallInfo ?? shared.latestDismissedPaywallInfo
  }
  /// The current user's id.
  ///
  /// If you haven't called ``SuperwallKit/Superwall/logIn(userId:)`` or ``SuperwallKit/Superwall/createAccount(userId:)``,
  /// this value will return an anonymous user id which is cached to disk
  public static var userId: String {
    return IdentityManager.shared.userId
  }

  /// Indicates whether the user is logged in to Superwall.
  ///
  /// If you have previously called ``SuperwallKit/Superwall/logIn(userId:)`` or
  /// ``SuperwallKit/Superwall/createAccount(userId:)``, this will return true.
  ///
  /// - Returns: A boolean indicating whether the user is logged in or not.
  public static var isLoggedIn: Bool {
    return IdentityManager.shared.isLoggedIn
  }

  // MARK: - Internal Properties
  /// The ``PaywallInfo`` object stored from the latest paywall that was dismissed.
  var latestDismissedPaywallInfo: PaywallInfo?

  /// The shared instance of superwall.
  static var shared = Superwall()

  /// Used as a strong reference to any track function that doesn't directly return a publisher.
  static var trackCancellable: AnyCancellable?

  /// The publisher from the last paywall presentation.
  var presentationPublisher: AnyCancellable?

  /// The request that triggered the last successful paywall presentation.
  var lastSuccessfulPresentationRequest: PresentationRequest?

  /// The window that presents the paywall.
  var presentingWindow: UIWindow?

  /// Determines whether a paywall has been presented in the session.
  var paywallWasPresentedThisSession = false

  /// The presented paywall view controller.
  @MainActor
  var paywallViewController: PaywallViewController? {
    return PaywallManager.shared.presentedViewController
  }

  /// Determines whether a paywall is being presented.
  @MainActor
  var isPaywallPresented: Bool {
    return paywallViewController != nil
  }

  /// Determines whether the user has an active subscription. Performed on the main thread.
  @MainActor
  var isUserSubscribed: Bool {
    return Superwall.shared.delegateAdapter.isUserSubscribed() == true
  }

  /// The config manager.
  var configManager: ConfigManager = .shared

  /// The identity manager.
  var identityManager: IdentityManager = .shared

  @MainActor
  private let transactionManager = TransactionManager()

  /// Handles restoration logic
  @MainActor
  private lazy var restorationHandler = RestorationHandler()

  // MARK: - Private Functions
  private override init() {}

  private init(
    apiKey: String?,
    swiftDelegate: SuperwallDelegate? = nil,
    objcDelegate: SuperwallDelegateObjc? = nil,
    options: SuperwallOptions? = nil
  ) {
    super.init()
    guard let apiKey = apiKey else {
      return
    }
    Storage.shared.configure(apiKey: apiKey)

    // Initialise session events manager and app session manager on main thread
    // _ = SessionEventsManager.shared
    _ = AppSessionManager.shared

    Storage.shared.recordAppInstall()
    Task {
      await delegateAdapter.configure(
        swiftDelegate: swiftDelegate,
        objcDelegate: objcDelegate
      )
      await configManager.fetchConfiguration(withOptions: options)
      await identityManager.configure()
    }
  }

  // MARK: - Configuration
  /// Configures a shared instance of ``SuperwallKit/Superwall`` for use throughout your app.
  ///
  /// Call this as soon as your app finishes launching in `application(_:didFinishLaunchingWithOptions:)`. For a tutorial on the best practices for implementing the delegate, we recommend checking out our <doc:GettingStarted> article.
  /// - Parameters:
  ///   - apiKey: Your Public API Key that you can get from the Superwall dashboard settings. If you don't have an account, you can [sign up for free](https://superwall.com/sign-up).
  ///   - delegate: A class that conforms to ``SuperwallDelegate``. The delegate methods receive callbacks from the SDK in response to certain events on the paywall.
  ///   - options: A ``SuperwallOptions`` object which allows you to customise the appearance and behavior of the paywall.
  /// - Returns: The newly configured ``SuperwallKit/Superwall`` instance.

  @discardableResult
  public static func configure(
    apiKey: String,
    delegate: SuperwallDelegate? = nil,
    options: SuperwallOptions? = nil
  ) -> Superwall {
    guard Storage.shared.apiKey.isEmpty else {
      Logger.debug(
        logLevel: .warn,
        scope: .superwallCore,
        message: "Superwall.configure called multiple times. Please make sure you only call this once on app launch."
      )
      return shared
    }
    shared = Superwall(
      apiKey: apiKey,
      swiftDelegate: delegate,
      objcDelegate: nil,
      options: options
    )
    return shared
  }

  /// Objective-C only function that configures a shared instance of ``SuperwallKit/Superwall`` for use throughout your app.
  ///
  /// Call this as soon as your app finishes launching in `application(_:didFinishLaunchingWithOptions:)`. For a tutorial on the best practices for implementing the delegate, we recommend checking out our <doc:GettingStarted> article.
  /// - Parameters:
  ///   - apiKey: Your Public API Key that you can get from the Superwall dashboard settings. If you don't have an account, you can [sign up for free](https://superwall.com/sign-up).
  ///   - delegate: A class that conforms to ``SuperwallDelegate``. The delegate methods receive callbacks from the SDK in response to certain events on the paywall.
  ///   - options: A ``SuperwallOptions`` object which allows you to customise the appearance and behavior of the paywall.
  /// - Returns: The newly configured ``SuperwallKit/Superwall`` instance.
  @discardableResult
  @available(swift, obsoleted: 1.0)
  public static func configure(
    apiKey: String,
    delegate: SuperwallDelegateObjc? = nil,
    options: SuperwallOptions? = nil
  ) -> Superwall {
    guard Storage.shared.apiKey.isEmpty else {
      Logger.debug(
        logLevel: .warn,
        scope: .superwallCore,
        message: "Superwall.configure called multiple times. Please make sure you only call this once on app launch."
      )
      return shared
    }
    shared = Superwall(
      apiKey: apiKey,
      swiftDelegate: nil,
      objcDelegate: delegate,
      options: options
    )
    return shared
  }

  // MARK: - Preloading

  /// Preloads all paywalls that the user may see based on campaigns and triggers turned on in your Superwall dashboard.
  ///
  /// To use this, first set ``PaywallOptions/shouldPreload``  to `false` when configuring the SDK. Then call this function when you would like preloading to begin.
  ///
<<<<<<< HEAD
  /// Note: This will not reload any paywalls you've already preloaded via ``SuperwallKit/Superwall/preloadPaywalls(forEvents:)``.
  @objc public static func preloadAllPaywalls() {
=======
  /// Note: This will not reload any paywalls you've already preloaded via ``SuperwallKit/Superwall/preloadPaywalls(forTriggers:)``.
  public static func preloadAllPaywalls() {
>>>>>>> d121cb53
    Task.detached(priority: .userInitiated) {
      await shared.configManager.preloadAllPaywalls()
    }
  }

  /// Preloads paywalls for specific event names.
  ///
  /// To use this, first set ``PaywallOptions/shouldPreload``  to `false` when configuring the SDK. Then call this function when you would like preloading to begin.
  ///
  /// Note: This will not reload any paywalls you've already preloaded.
  public static func preloadPaywalls(forEvents eventNames: Set<String>) {
    Task.detached(priority: .userInitiated) {
      await shared.configManager.preloadPaywalls(for: eventNames)
    }
  }

  // MARK: - Deep Links
  /// Handles a deep link sent to your app to open a preview of your paywall.
  ///
  /// You can preview your paywall on-device before going live by utilizing paywall previews. This uses a deep link to render a preview of a paywall you've configured on the Superwall dashboard on your device. See <doc:InAppPreviews> for more.
  public static func handleDeepLink(_ url: URL) {
    Task.detached(priority: .utility) {
      await track(InternalSuperwallEvent.DeepLink(url: url))
    }
    Task {
      await SWDebugManager.shared.handle(deepLinkUrl: url)
    }
  }
}

extension Superwall {
	// TODO: create debugger manager class

	/// Overrides the default device locale for testing purposes.
  ///
  /// You can also preview your paywall in different locales using the in-app debugger. See <doc:InAppPreviews> for more.
	///  - Parameter localeIdentifier: The locale identifier for the language you would like to test.
	public static func localizationOverride(localeIdentifier: String? = nil) {
		LocalizationManager.shared.selectedLocale = localeIdentifier
	}

  /// Attemps to implicitly trigger a paywall for a given analytical event.
  ///
  ///  - Parameters:
  ///     - event: The data of an analytical event data that could trigger a paywall.
  @MainActor
  func handleImplicitTrigger(
    forEvent event: Trackable,
    withData eventData: EventData
  ) async {
    await IdentityManager.hasIdentity.async()

    let presentationInfo: PresentationInfo = .implicitTrigger(eventData)

    let outcome = SuperwallLogic.canTriggerPaywall(
      event: event,
      triggers: Set(configManager.triggersByEventName.keys),
      isPaywallPresented: isPaywallPresented
    )

    switch outcome {
    case .deepLinkTrigger:
      if isPaywallPresented {
        await Superwall.dismiss()
      }
      let presentationRequest = PresentationRequest(presentationInfo: presentationInfo)
      await Superwall.shared.internallyPresent(presentationRequest)
        .asyncNoValue()
    case .triggerPaywall:
      // delay in case they are presenting a view controller alongside an event they are calling
      let twoHundredMilliseconds = UInt64(200_000_000)
      try? await Task.sleep(nanoseconds: twoHundredMilliseconds)
      let presentationRequest = PresentationRequest(presentationInfo: presentationInfo)
      await Superwall.shared.internallyPresent(presentationRequest)
        .asyncNoValue()
    case .disallowedEventAsTrigger:
      Logger.debug(
        logLevel: .warn,
        scope: .superwallCore,
        message: "Event Used as Trigger",
        info: ["message": "You can't use events as triggers"],
        error: nil
      )
    case .dontTriggerPaywall:
      return
    }
	}
}

// MARK: - PaywallViewControllerDelegate
extension Superwall: PaywallViewControllerDelegate {
  @MainActor
  func eventDidOccur(
    _ paywallEvent: PaywallWebEvent,
    on paywallViewController: PaywallViewController
  ) async {
    // TODO: log this
    switch paywallEvent {
    case .closed:
      self.dismiss(
        paywallViewController,
        state: .closed
      )
    case .initiatePurchase(let productId):
      await transactionManager.purchase(
        productId,
        from: paywallViewController
      )
    case .initiateRestore:
      await restorationHandler.tryToRestore(paywallViewController)
    case .openedURL(let url):
      Superwall.shared.delegateAdapter.willOpenURL(url: url)
    case .openedUrlInSafari(let url):
      Superwall.shared.delegateAdapter.willOpenURL(url: url)
    case .openedDeepLink(let url):
      Superwall.shared.delegateAdapter.willOpenDeepLink(url: url)
    case .custom(let string):
      Superwall.shared.delegateAdapter.handleCustomPaywallAction(withName: string)
    }
  }
}<|MERGE_RESOLUTION|>--- conflicted
+++ resolved
@@ -227,13 +227,8 @@
   ///
   /// To use this, first set ``PaywallOptions/shouldPreload``  to `false` when configuring the SDK. Then call this function when you would like preloading to begin.
   ///
-<<<<<<< HEAD
   /// Note: This will not reload any paywalls you've already preloaded via ``SuperwallKit/Superwall/preloadPaywalls(forEvents:)``.
-  @objc public static func preloadAllPaywalls() {
-=======
-  /// Note: This will not reload any paywalls you've already preloaded via ``SuperwallKit/Superwall/preloadPaywalls(forTriggers:)``.
   public static func preloadAllPaywalls() {
->>>>>>> d121cb53
     Task.detached(priority: .userInitiated) {
       await shared.configManager.preloadAllPaywalls()
     }
