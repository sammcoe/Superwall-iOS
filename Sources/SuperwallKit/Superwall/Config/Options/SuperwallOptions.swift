//
//  File.swift
//  
//
//  Created by Yusuf Tör on 11/07/2022.
//

import Foundation

/// Options for configuring Superwall, including paywall presentation and appearance.
///
<<<<<<< HEAD
/// Pass an instance of this class to ``SuperwallKit/Superwall/configure(apiKey:delegate:options:)-65jyx``.
@objc public final class SuperwallOptions: NSObject {
=======
/// Pass an instance of this class to ``SuperwallKit/Superwall/configure(apiKey:delegate:options:)-7doe5``.
@objc(SWKSuperwallOptions)
@objcMembers
public final class SuperwallOptions: NSObject {
>>>>>>> d121cb53
  /// Configure the appearance and behaviour of paywalls.
  public var paywalls = PaywallOptions()

  /// WARNING: Only use this enum to set `Superwall.networkEnvironment` if told so explicitly by the Superwall team.
  public enum PaywallNetworkEnvironment {
    /// Default: Use the standard latest environment.
    case release
    /// WARNING: Use a release candidate environment.
    case releaseCandidate
    /// WARNING: Use the nightly build environment.
    case developer
  }
  ///  **WARNING:** Determines which network environment your SDK should use. Defaults to `.release`. You should under no circumstance change this unless you received the go-ahead from the Superwall team.
  public var networkEnvironment: PaywallNetworkEnvironment = .release

  /// Forwards events from the game controller to the paywall. Defaults to `false`.
  ///
  /// Set this to `true` to forward events from the Game Controller to the Paywall via ``SuperwallKit/Superwall/gamepadValueChanged(gamepad:element:)``.
  public var isGameControllerEnabled = false

  /// Configuration for printing to the console.
  public struct Logging {
    /// Defines the minimum log level to print to the console. Defaults to `warn`.
    public var level: LogLevel? = .warn

    /// Defines the scope of logs to print to the console. Defaults to .all.
    public var scopes: Set<LogScope> = [.all]
  }
  /// The log scope and level to print to the console.
  public var logging = Logging()
}<|MERGE_RESOLUTION|>--- conflicted
+++ resolved
@@ -9,15 +9,10 @@
 
 /// Options for configuring Superwall, including paywall presentation and appearance.
 ///
-<<<<<<< HEAD
-/// Pass an instance of this class to ``SuperwallKit/Superwall/configure(apiKey:delegate:options:)-65jyx``.
-@objc public final class SuperwallOptions: NSObject {
-=======
 /// Pass an instance of this class to ``SuperwallKit/Superwall/configure(apiKey:delegate:options:)-7doe5``.
 @objc(SWKSuperwallOptions)
 @objcMembers
 public final class SuperwallOptions: NSObject {
->>>>>>> d121cb53
   /// Configure the appearance and behaviour of paywalls.
   public var paywalls = PaywallOptions()
 
