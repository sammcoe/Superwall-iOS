--- conflicted
+++ resolved
@@ -57,8 +57,36 @@
 	/// An array of product IDs that this paywall is displaying in `[Primary, Secondary, Tertiary]` order.
 	public let productIds: [String]
 	
-<<<<<<< HEAD
-    init(id: String, identifier: String, name: String, slug: String, url: URL?, productIds: [String], fromEventData: EventData?, calledByIdentifier: Bool = false, variantId: String? = nil, experimentId: String? = nil) {
+	
+	public let responseLoadStartTime: String?
+	public let responseLoadCompleteTime: String?
+	public let responseLoadDuration: Double?
+	
+	public let webViewLoadStartTime: String?
+	public let webViewLoadCompleteTime: String?
+	public let webViewLoadDuration: Double?
+	
+	public let productsLoadStartTime: String?
+	public let productsLoadCompleteTime: String?
+	public let productsLoadDuration: Double?
+
+    init(
+		id: String,
+		identifier: String,
+		name: String,
+		slug: String,
+		url: URL?,
+		productIds: [String],
+		fromEventData: EventData?,
+		calledByIdentifier: Bool = false,
+		responseLoadStartTime: Date?,
+		responseLoadCompleteTime: Date?,
+		webViewLoadStartTime: Date?,
+		webViewLoadCompleteTime: Date?,
+		productsLoadStartTime: Date?,
+		productsLoadCompleteTime: Date?,
+		variantId: String? = nil,
+		experimentId: String? = nil) {
 		self.id = id
 		self.identifier = identifier
 		self.name = name
@@ -78,77 +106,32 @@
 		} else {
 			self.presentedBy = "programmatically"
 		}
-=======
-	public let responseLoadStartTime: String?
-	public let responseLoadCompleteTime: String?
-	public let responseLoadDuration: Double?
-	
-	public let webViewLoadStartTime: String?
-	public let webViewLoadCompleteTime: String?
-	public let webViewLoadDuration: Double?
-	
-	public let productsLoadStartTime: String?
-	public let productsLoadCompleteTime: String?
-	public let productsLoadDuration: Double?
-	
-	
-	init(id: String,
-		 identifier: String,
-		 name: String,
-		 slug: String,
-		 url: URL?,
-		 productIds: [String],
-		 fromEventData: EventData?,
-		 calledByIdentifier: Bool = false,
-		 responseLoadStartTime: Date?,
-		 responseLoadCompleteTime: Date?,
-		 webViewLoadStartTime: Date?,
-		 webViewLoadCompleteTime: Date?,
-		 productsLoadStartTime: Date?,
-		 productsLoadCompleteTime: Date?) {
->>>>>>> 7d1937fd
-		
-			self.id = id
-			self.identifier = identifier
-			self.name = name
-			self.slug = slug
-			self.url = url
-			self.productIds = productIds
-			self.presentedByEventWithName = fromEventData?.name
-			self.presentedByEventAt = fromEventData?.createdAt
-			self.presentedByEventWithId = fromEventData?.id.lowercased()
-			
-			self.responseLoadStartTime = responseLoadStartTime?.isoString ?? ""
-			self.responseLoadCompleteTime = responseLoadStartTime?.isoString ?? ""
-			if let s = responseLoadStartTime, let e = responseLoadCompleteTime {
-				self.responseLoadDuration = e.timeIntervalSince1970 - s.timeIntervalSince1970
-			} else {
-				self.responseLoadDuration = nil
-			}
-			
-			self.webViewLoadStartTime = webViewLoadStartTime?.isoString ?? ""
-			self.webViewLoadCompleteTime = webViewLoadCompleteTime?.isoString ?? ""
-			if let s = webViewLoadStartTime, let e = webViewLoadCompleteTime {
-				self.webViewLoadDuration = e.timeIntervalSince1970 - s.timeIntervalSince1970
-			} else {
-				self.webViewLoadDuration = nil
-			}
-			
-			self.productsLoadStartTime = productsLoadStartTime?.isoString ?? ""
-			self.productsLoadCompleteTime = productsLoadCompleteTime?.isoString ?? ""
-			if let s = productsLoadStartTime, let e = productsLoadCompleteTime {
-				self.productsLoadDuration = e.timeIntervalSince1970 - s.timeIntervalSince1970
-			} else {
-				self.productsLoadDuration = nil
-			}
-			
-			if fromEventData != nil {
-				self.presentedBy = "event"
-			} else if calledByIdentifier {
-				self.presentedBy = "identifier"
-			} else {
-				self.presentedBy = "programmatically"
-			}
+
+	
+		self.responseLoadStartTime = responseLoadStartTime?.isoString ?? ""
+		self.responseLoadCompleteTime = responseLoadStartTime?.isoString ?? ""
+		if let s = responseLoadStartTime, let e = responseLoadCompleteTime {
+			self.responseLoadDuration = e.timeIntervalSince1970 - s.timeIntervalSince1970
+		} else {
+			self.responseLoadDuration = nil
+		}
+		
+		self.webViewLoadStartTime = webViewLoadStartTime?.isoString ?? ""
+		self.webViewLoadCompleteTime = webViewLoadCompleteTime?.isoString ?? ""
+		if let s = webViewLoadStartTime, let e = webViewLoadCompleteTime {
+			self.webViewLoadDuration = e.timeIntervalSince1970 - s.timeIntervalSince1970
+		} else {
+			self.webViewLoadDuration = nil
+		}
+		
+		self.productsLoadStartTime = productsLoadStartTime?.isoString ?? ""
+		self.productsLoadCompleteTime = productsLoadCompleteTime?.isoString ?? ""
+		if let s = productsLoadStartTime, let e = productsLoadCompleteTime {
+			self.productsLoadDuration = e.timeIntervalSince1970 - s.timeIntervalSince1970
+		} else {
+			self.productsLoadDuration = nil
+		}
+		
 			
 	}
 }
@@ -195,10 +178,7 @@
 //
 //	}
 	
-<<<<<<< HEAD
-    func getPaywallInfo(fromEvent: EventData?, calledByIdentifier: Bool = false, includeExperiment: Bool = false) -> PaywallInfo {
-        return PaywallInfo(id: id ?? "unknown", identifier: identifier ?? "unknown", name: name ?? "unknown", slug: slug ?? "unknown", url: URL(string: url), productIds: productIds, fromEventData: fromEvent, calledByIdentifier: calledByIdentifier, variantId: includeExperiment ? variantId : nil, experimentId: includeExperiment ? experimentId : nil)
-=======
+
 	var responseLoadStartTime: Date? = nil
 	var responseLoadCompleteTime: Date? = nil
 	
@@ -208,7 +188,7 @@
 	var productsLoadStartTime: Date? = nil
 	var productsLoadCompleteTime: Date? = nil
 	
-	func getPaywallInfo(fromEvent: EventData?, calledByIdentifier: Bool = false) -> PaywallInfo {
+	func getPaywallInfo(fromEvent: EventData?, calledByIdentifier: Bool = false, includeExperiment: Bool = false) -> PaywallInfo {
 		return PaywallInfo(id: id ?? "unknown",
 						   identifier: identifier ?? "unknown",
 						   name: name ?? "unknown",
@@ -222,9 +202,10 @@
 						   webViewLoadStartTime: webViewLoadStartTime,
 						   webViewLoadCompleteTime: webViewLoadCompleteTime,
 						   productsLoadStartTime: productsLoadStartTime,
-						   productsLoadCompleteTime: productsLoadCompleteTime
+						   productsLoadCompleteTime: productsLoadCompleteTime,
+						   variantId: includeExperiment ? variantId : nil,
+						   experimentId: includeExperiment ? experimentId : nil
 		)
->>>>>>> 7d1937fd
 	}
 	
 	var paywallBackgroundColor: UIColor {
