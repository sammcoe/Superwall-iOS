//
//  PublicEvents.swift
//  Paywall
//
//  Created by Yusuf Tör on 04/03/2022.
//
// swiftlint:disable:all line_length

import Foundation

public extension Paywall {
  /// Tracks a custom analytical event with optional parameters.
  ///
  /// Any event you track is recorded in the Superwall Dashboard. You can use these events to create implicit triggers. See <doc:Triggering> for more info.
  ///
  /// - Parameter name: The name of your event
  /// - Parameter params: Custom parameters you'd like to include in your event. Keys beginning with `$` are reserved for Superwall and will be dropped. Values can be any JSON encodable value, URLs or Dates. Arrays and dictionaries as values are not supported at this time, and will be dropped.
  ///
  /// Here's how you might track an event:
  /// ```swift
  /// Paywall.track(
  ///   "onboarding_skip",
  ///   ["steps_completed": 4]
  /// )
  /// ```
  @objc static func track(
    _ name: String,
    _ params: [String: Any] = [:]
  ) {
    let trackableEvent = UserInitiatedEvent.Track(
      rawName: name,
      canImplicitlyTriggerPaywall: true,
      customParameters: params
    )
    Paywall.track(trackableEvent)
  }

  /// Set user attributes for use in your paywalls and the dashboard.
  ///
  /// Useful for analytics and conditional paywall rules you may define in the Superwall Dashboard. They should **not** be used as a source of truth for sensitive information.
  ///
  /// Here's how you might set user attributes after retrieving your user's data:
  ///  ```swift
  ///  var attributes: [String: Any] = [
  ///   "name": user.name,
  ///   "apnsToken": user.apnsTokenString,
  ///   "email": user.email,
  ///   "username": user.username,
  ///   "profilePic": user.profilePicUrl
  ///  ]
  /// Paywall.setUserAttributes(attributes)
  ///  ```
  /// See <doc:SettingUserAttributes> for more.
  ///
  ///
  /// - Parameter custom: A `[String: Any?]` map used to describe any custom attributes you'd like to store to the user. Remember, keys begining with `$` are reserved for Superwall and will be dropped. Values can be any JSON encodable value, URLs or Dates. Arrays and dictionaries as values are not supported at this time, and will be dropped.
  static func setUserAttributes(_ attributes: [String: Any?] = [:]) {
    mergeAttributes(attributes)
  }

  /// *Note*: Please use ``Paywall/Paywall/setUserAttributes(_:)`` if you're using Swift.
  /// Set user attributes for use in your paywalls and the dashboard.
  ///
  /// Useful for analytics and conditional paywall rules you may define in the web dashboard. They should not be used as a source of truth for sensitive information.
  ///
  /// - Parameter attributes: A `NSDictionary` used to describe user attributes and any custom attributes you'd like to store to the user. Remember, keys begining with `$` are reserved for Superwall and will be dropped. Values can be any JSON encodable value, URLs or Dates. Arrays and dictionaries as values are not supported at this time, and will be dropped.
  ///
  /// We make our best effort to pick out "known" user attributes and set them to our names. For exampe `{"first_name": "..." }` and `{"firstName": "..."}` will both be translated into `$first_name` for use in Superwall where we require a first name.
  ///
  ///  Example:
  ///  ```swift
  ///  var userAttributes: NSDictionary = NSDictionary()
  ///  userAttributes.setValue(value: "Jake", forKey: "first_name");
  ///  Superwall.setUserAttributes(userAttributes)
  ///  ```
  @objc static func setUserAttributesDictionary(attributes: NSDictionary = [:]) {
    if let anyAttributes = attributes as? [String: Any] {
      mergeAttributes(anyAttributes)
    } else if let anyAttributes = attributes as? [String: Any?] {
      mergeAttributes(anyAttributes)
    } else {
      mergeAttributes([:])
    }
  }

  private static func mergeAttributes(_ attributes: [String: Any?]) {
    var customAttributes: [String: Any] = [:]

    for key in attributes.keys {
      if let value = attributes[key] {
        if key.starts(with: "$") {
          // preserve $ for Superwall-only values
          continue
        }
        customAttributes[key] = value
      }
    }

    let trackableEvent = SuperwallEvent.Attributes(
      customParameters: customAttributes
    )
    let result = track(trackableEvent)

    let eventParams = result.parameters.eventParams
    Storage.shared.mergeUserAttributes(eventParams)
  }

  /// Handles a deep link sent to your app to open a preview of your paywall.
  ///
  /// You can preview your paywall on-device before going live by utilizing paywall previews. This uses a deep link to render a preview of a paywall you've configured on the Superwall dashboard on your device. See <doc:InAppPreviews> for more.
  static func handleDeepLink(_ url: URL) {
    track(SuperwallEvent.DeepLink(url: url))
    SWDebugManager.shared.handle(deepLinkUrl: url)
  }
<<<<<<< HEAD
=======

  // MARK: - Deprecated

  /// Standard events for use in conjunction with  ``Paywall/Paywall/track(_:_:)-7gc4r``.
  @available(*, deprecated)
  enum StandardEvent {
    /// Standard event used to track when a user opens your application via a deep link.
    case deepLinkOpen(deepLinkUrl: URL)
    /// Standard event used to track when a user begins onboarding.
    case onboardingStart
    /// Standard event used to track when a user completes onboarding.
    case onboardingComplete
    /// Standard event used to track when a user receives a push notification.
    case pushNotificationReceive(superwallId: String? = nil)
    /// Standard event used to track when a user launches your application by way of a push notification.
    case pushNotificationOpen(superwallId: String? = nil)
    /// Standard event used to track when a user completes a 'Core Session' of your app. For example, if your app is a workout app, you should call this when a workout begins.
    case coreSessionStart // i.e. call this on "workout_started"
    /// Standard event used to track when a user completes a 'Core Session' of your app. For example, if your app is a workout app, you should call this when a workout is cancelled or aborted.
    case coreSessionAbandon // i.e. call this on "workout_cancelled"
    /// Standard event used to track when a user completes a 'Core Session' of your app. For example, if your app is a workout app, you should call this when a workout is completed.
    case coreSessionComplete // i.e. call this on "workout_complete"
    /// Standard event used to track when a user signs up.
    case signUp
    /// Standard event used to track when a user logs in to your application.
    case logIn
    /// Standard event used to track when a user logs out of your application. Not to be confused with `Paywall.reset()` — this event is strictly for analytical purposes.
    case logOut
    /// **WARNING**: Use ``Paywall/Paywall/setUserAttributes(_:custom:)`` instead.
    case userAttributes(standard: [StandardUserAttributeKey: Any?], custom: [String: Any?])
    /// **WARNING**: This is used internally, ignore please
    case base(name: String, params: [String: Any])
  }

  /// Used internally, please ignore.
  @available(*, deprecated)
  enum StandardUserAttributeKey: String { //  add defs
    case id = "id"
    case applicationInstalledAt = "application_installed_at"
    case firstName = "first_name"
    case lastName = "last_name"
    case email = "email"
    case phone = "phone"
    case fullPhone = "full_phone"
    case phoneCountryCode = "phone_country_code"
    case fcmToken = "fcm_token"
    case apnsToken = "apns_token"
    case createdAt = "created_at"
  }

  /// Standard user attributes to be used in conjunction with ``Paywall/Paywall/setUserAttributes(_:custom:)``.
  @available(*, deprecated)
  enum StandardUserAttribute { //  add defs
    /// Standard user attribute containing your user's identifier. This attribute is automatically added and you don't really need to include it.
    case id(_ id: String)
    /// Standard user attribute containing your user's first name.
    case firstName(_ firstName: String)
    /// Standard user attribute containing your user's last name.
    case lastName(_ lastName: String)
    /// Standard user attribute containing your user's email address.
    case email(_ email: String)
    /// Standard user attribute containing your user's phone number, without a country code.
    case phone(_ phone: String)
    /// Standard user attribute containing your user's full phone number, country code included.
    case fullPhone(_ phone: String)
    /// Standard user attribute containing your user's telephone country code.
    case phoneCountryCode(_ countryCode: String)
    /// Standard user attribute containing your user's FCM token to send push notifications via Firebase.
    case fcmToken(_ fcmToken: String)
    /// Standard user attribute containing your user's APNS token to send push notification via APNS.
    case apnsToken(_ apnsToken: String)
    /// Standard user attribute containing your user's account creation date.
    case createdAt(_ date: Date)
  }

  /// Warning: Should prefer ``track(_:_:)-2vkwo`` if using Swift.
  /// Tracks a event with properties.
  ///
  /// Remember to check ``Paywall/Paywall/StandardEvent`` to determine if you should use a string which maps to standard event name. Properties are optional and can be added only if needed. You'll be able to reference properties when creating rules for when paywalls show up.
  /// - Parameter event: The name of your custom event
  /// - Parameter params: Custom parameters you'd like to include in your event. Remember, keys begining with `$` are reserved for Superwall and will be dropped. They will however be included in `PaywallDelegate.shouldTrack(event: String, params: [String: Any])` for your own records. Values can be any JSON encodable value, URLs or Dates. Arrays and dictionaries as values are not supported at this time, and will be dropped.
  ///
  /// Here's how you might track an event:
  /// ```objective-c
  /// [Paywall trackWithName:@"onboarding_skip" params:NSDictionary()];
  /// ```
  @available(*, deprecated, renamed: "track(_:_:)")
  @objc static func track(
    name: String,
    params: NSDictionary? = [:]
  ) {
    if let stringParameterMap = params as? [String: Any] {
      track(.base(name: name, params: stringParameterMap))
    } else {
      Logger.debug(
        logLevel: .debug,
        scope: .events,
        message: "Unable to Track Event",
        info: ["message": "Not of Type [String: Any]"],
        error: nil
      )
    }
  }

  /// Set user attributes for use in your paywalls and the dashboard.
  ///
  /// Useful for analytics and conditional paywall rules you may define in the web dashboard. They should not be used as a source of truth for sensitive information.
  ///
  /// - Parameter standard: Zero or more `SubscriberUserAttribute` enums describing standard user attributes.
  /// - Parameter custom: A `[String: Any?]` map used to describe any custom attributes you'd like to store to the user. Remember, keys begining with `$` are reserved for Superwall and will be dropped. Values can be any JSON encodable value, URLs or Dates. Arrays and dictionaries as values are not supported at this time, and will be dropped.
  ///
  ///  Example:
  ///  ```swift
  ///  Superwall.setUserAttributes(.firstName("Jake"), .lastName("Mor"), custom: properties)
  ///  ```
  @available(*, deprecated, renamed: "setUserAttributes(_:)")
  static func setUserAttributes(
    _ standard: StandardUserAttribute...,
    custom: [String: Any?] = [:]
  ) {
    var map: [StandardUserAttributeKey: Any] = [:]
    map[.applicationInstalledAt] = DeviceHelper.shared.appInstalledAtString
    standard.forEach {
      switch $0 {
      case .id(let id):
        map[.id] = id
      case .firstName(let firstName):
        map[.firstName] = firstName
      case .lastName(let lastName):
        map[.lastName] = lastName
      case .email(let email):
        map[.email] = email
      case .phone(let phone):
        map[.phone] = phone
      case .fullPhone(let phone):
        map[.fullPhone] = phone
      case .phoneCountryCode(let countryCode):
        map[.phoneCountryCode] = countryCode
      case .fcmToken(let fcmToken):
        map[.fcmToken] = fcmToken
      case .apnsToken(let apnsToken):
        map[.apnsToken] = apnsToken
      case .createdAt(let date):
        map[.createdAt] = date
      }
    }
    track(.userAttributes(standard: map, custom: custom))
  }

  /// Tracks a standard analytical event with optional parameters (See ``Paywall/Paywall/StandardEvent`` for the types of events available).
  ///
  /// Properties are optional and can be added only if needed. You'll be able to reference properties when creating rules for when paywalls show up.
  /// - Parameter event: A `StandardEvent` enum, which takes default parameters as inputs.
  /// - Parameter params: Custom parameters you'd like to include in your event. Remember, keys begining with `$` are reserved for Superwall and will be dropped. Values can be any JSON encodable value, URLs or Dates. Arrays and dictionaries as values are not supported at this time, and will be dropped.
  ///
  /// Here's how you might track a deep link or a sign-up event:
  /// ```swift
  /// Paywall.track(.deepLinkOpen(url: someURL))
  /// Paywall.track(.signUp, ["campaignId": "12312341", "source": "Facebook Ads"]
  /// ```
  @available(*, deprecated, message: "For deep links, use the dedicated function Paywall.handleDeepLink(_:). For all other tracking, use track(_:_:).")
  static func track(
    _ event: StandardEvent,
    _ params: [String: Any] = [:]
  ) {
    switch event {
    case .deepLinkOpen(let url):
      track(SuperwallEvent.DeepLink(url: url))
      SWDebugManager.shared.handle(deepLinkUrl: url)
    case .pushNotificationReceive(let pushNotificationId):
      let trackedEvent = UserInitiatedEvent.PushNotification(
        state: .receive,
        pushNotificationId: pushNotificationId,
        customParameters: params
      )
      Paywall.track(trackedEvent)
    case .pushNotificationOpen(let pushNotificationId):
      let trackedEvent = UserInitiatedEvent.PushNotification(
        state: .open,
        pushNotificationId: pushNotificationId,
        customParameters: params
      )
      Paywall.track(trackedEvent)
    case let .userAttributes(standardAttributes, customAttributes):
      var standard: [String: Any] = [:]
      for key in standardAttributes.keys {
        if let value = standardAttributes[key] {
          standard[key.rawValue] = value
        }
      }

      var custom: [String: Any] = [:]

      for key in customAttributes.keys {
        if let value = customAttributes[key] {
          if !key.starts(with: "$") { // preserve $ for use
            custom[key] = value
          }
        }
      }
      let trackedEvent = SuperwallEvent.Attributes(
        customParameters: custom
      )
      let result = Paywall.track(trackedEvent)
      let eventParams = result.parameters.eventParams
      Storage.shared.mergeUserAttributes(eventParams)
    case let .base(name, params):
      let trackedEvent = UserInitiatedEvent.Track(
        rawName: name,
        canImplicitlyTriggerPaywall: true,
        customParameters: params
      )
      Paywall.track(trackedEvent)
    default:
      let name = EventTypeConversion.name(for: event).rawValue
      Paywall.track(
        UserInitiatedEvent.Track(
          rawName: name,
          canImplicitlyTriggerPaywall: true
        )
      )
    }
  }
>>>>>>> 1ca4b70a
}<|MERGE_RESOLUTION|>--- conflicted
+++ resolved
@@ -112,230 +112,4 @@
     track(SuperwallEvent.DeepLink(url: url))
     SWDebugManager.shared.handle(deepLinkUrl: url)
   }
-<<<<<<< HEAD
-=======
-
-  // MARK: - Deprecated
-
-  /// Standard events for use in conjunction with  ``Paywall/Paywall/track(_:_:)-7gc4r``.
-  @available(*, deprecated)
-  enum StandardEvent {
-    /// Standard event used to track when a user opens your application via a deep link.
-    case deepLinkOpen(deepLinkUrl: URL)
-    /// Standard event used to track when a user begins onboarding.
-    case onboardingStart
-    /// Standard event used to track when a user completes onboarding.
-    case onboardingComplete
-    /// Standard event used to track when a user receives a push notification.
-    case pushNotificationReceive(superwallId: String? = nil)
-    /// Standard event used to track when a user launches your application by way of a push notification.
-    case pushNotificationOpen(superwallId: String? = nil)
-    /// Standard event used to track when a user completes a 'Core Session' of your app. For example, if your app is a workout app, you should call this when a workout begins.
-    case coreSessionStart // i.e. call this on "workout_started"
-    /// Standard event used to track when a user completes a 'Core Session' of your app. For example, if your app is a workout app, you should call this when a workout is cancelled or aborted.
-    case coreSessionAbandon // i.e. call this on "workout_cancelled"
-    /// Standard event used to track when a user completes a 'Core Session' of your app. For example, if your app is a workout app, you should call this when a workout is completed.
-    case coreSessionComplete // i.e. call this on "workout_complete"
-    /// Standard event used to track when a user signs up.
-    case signUp
-    /// Standard event used to track when a user logs in to your application.
-    case logIn
-    /// Standard event used to track when a user logs out of your application. Not to be confused with `Paywall.reset()` — this event is strictly for analytical purposes.
-    case logOut
-    /// **WARNING**: Use ``Paywall/Paywall/setUserAttributes(_:custom:)`` instead.
-    case userAttributes(standard: [StandardUserAttributeKey: Any?], custom: [String: Any?])
-    /// **WARNING**: This is used internally, ignore please
-    case base(name: String, params: [String: Any])
-  }
-
-  /// Used internally, please ignore.
-  @available(*, deprecated)
-  enum StandardUserAttributeKey: String { //  add defs
-    case id = "id"
-    case applicationInstalledAt = "application_installed_at"
-    case firstName = "first_name"
-    case lastName = "last_name"
-    case email = "email"
-    case phone = "phone"
-    case fullPhone = "full_phone"
-    case phoneCountryCode = "phone_country_code"
-    case fcmToken = "fcm_token"
-    case apnsToken = "apns_token"
-    case createdAt = "created_at"
-  }
-
-  /// Standard user attributes to be used in conjunction with ``Paywall/Paywall/setUserAttributes(_:custom:)``.
-  @available(*, deprecated)
-  enum StandardUserAttribute { //  add defs
-    /// Standard user attribute containing your user's identifier. This attribute is automatically added and you don't really need to include it.
-    case id(_ id: String)
-    /// Standard user attribute containing your user's first name.
-    case firstName(_ firstName: String)
-    /// Standard user attribute containing your user's last name.
-    case lastName(_ lastName: String)
-    /// Standard user attribute containing your user's email address.
-    case email(_ email: String)
-    /// Standard user attribute containing your user's phone number, without a country code.
-    case phone(_ phone: String)
-    /// Standard user attribute containing your user's full phone number, country code included.
-    case fullPhone(_ phone: String)
-    /// Standard user attribute containing your user's telephone country code.
-    case phoneCountryCode(_ countryCode: String)
-    /// Standard user attribute containing your user's FCM token to send push notifications via Firebase.
-    case fcmToken(_ fcmToken: String)
-    /// Standard user attribute containing your user's APNS token to send push notification via APNS.
-    case apnsToken(_ apnsToken: String)
-    /// Standard user attribute containing your user's account creation date.
-    case createdAt(_ date: Date)
-  }
-
-  /// Warning: Should prefer ``track(_:_:)-2vkwo`` if using Swift.
-  /// Tracks a event with properties.
-  ///
-  /// Remember to check ``Paywall/Paywall/StandardEvent`` to determine if you should use a string which maps to standard event name. Properties are optional and can be added only if needed. You'll be able to reference properties when creating rules for when paywalls show up.
-  /// - Parameter event: The name of your custom event
-  /// - Parameter params: Custom parameters you'd like to include in your event. Remember, keys begining with `$` are reserved for Superwall and will be dropped. They will however be included in `PaywallDelegate.shouldTrack(event: String, params: [String: Any])` for your own records. Values can be any JSON encodable value, URLs or Dates. Arrays and dictionaries as values are not supported at this time, and will be dropped.
-  ///
-  /// Here's how you might track an event:
-  /// ```objective-c
-  /// [Paywall trackWithName:@"onboarding_skip" params:NSDictionary()];
-  /// ```
-  @available(*, deprecated, renamed: "track(_:_:)")
-  @objc static func track(
-    name: String,
-    params: NSDictionary? = [:]
-  ) {
-    if let stringParameterMap = params as? [String: Any] {
-      track(.base(name: name, params: stringParameterMap))
-    } else {
-      Logger.debug(
-        logLevel: .debug,
-        scope: .events,
-        message: "Unable to Track Event",
-        info: ["message": "Not of Type [String: Any]"],
-        error: nil
-      )
-    }
-  }
-
-  /// Set user attributes for use in your paywalls and the dashboard.
-  ///
-  /// Useful for analytics and conditional paywall rules you may define in the web dashboard. They should not be used as a source of truth for sensitive information.
-  ///
-  /// - Parameter standard: Zero or more `SubscriberUserAttribute` enums describing standard user attributes.
-  /// - Parameter custom: A `[String: Any?]` map used to describe any custom attributes you'd like to store to the user. Remember, keys begining with `$` are reserved for Superwall and will be dropped. Values can be any JSON encodable value, URLs or Dates. Arrays and dictionaries as values are not supported at this time, and will be dropped.
-  ///
-  ///  Example:
-  ///  ```swift
-  ///  Superwall.setUserAttributes(.firstName("Jake"), .lastName("Mor"), custom: properties)
-  ///  ```
-  @available(*, deprecated, renamed: "setUserAttributes(_:)")
-  static func setUserAttributes(
-    _ standard: StandardUserAttribute...,
-    custom: [String: Any?] = [:]
-  ) {
-    var map: [StandardUserAttributeKey: Any] = [:]
-    map[.applicationInstalledAt] = DeviceHelper.shared.appInstalledAtString
-    standard.forEach {
-      switch $0 {
-      case .id(let id):
-        map[.id] = id
-      case .firstName(let firstName):
-        map[.firstName] = firstName
-      case .lastName(let lastName):
-        map[.lastName] = lastName
-      case .email(let email):
-        map[.email] = email
-      case .phone(let phone):
-        map[.phone] = phone
-      case .fullPhone(let phone):
-        map[.fullPhone] = phone
-      case .phoneCountryCode(let countryCode):
-        map[.phoneCountryCode] = countryCode
-      case .fcmToken(let fcmToken):
-        map[.fcmToken] = fcmToken
-      case .apnsToken(let apnsToken):
-        map[.apnsToken] = apnsToken
-      case .createdAt(let date):
-        map[.createdAt] = date
-      }
-    }
-    track(.userAttributes(standard: map, custom: custom))
-  }
-
-  /// Tracks a standard analytical event with optional parameters (See ``Paywall/Paywall/StandardEvent`` for the types of events available).
-  ///
-  /// Properties are optional and can be added only if needed. You'll be able to reference properties when creating rules for when paywalls show up.
-  /// - Parameter event: A `StandardEvent` enum, which takes default parameters as inputs.
-  /// - Parameter params: Custom parameters you'd like to include in your event. Remember, keys begining with `$` are reserved for Superwall and will be dropped. Values can be any JSON encodable value, URLs or Dates. Arrays and dictionaries as values are not supported at this time, and will be dropped.
-  ///
-  /// Here's how you might track a deep link or a sign-up event:
-  /// ```swift
-  /// Paywall.track(.deepLinkOpen(url: someURL))
-  /// Paywall.track(.signUp, ["campaignId": "12312341", "source": "Facebook Ads"]
-  /// ```
-  @available(*, deprecated, message: "For deep links, use the dedicated function Paywall.handleDeepLink(_:). For all other tracking, use track(_:_:).")
-  static func track(
-    _ event: StandardEvent,
-    _ params: [String: Any] = [:]
-  ) {
-    switch event {
-    case .deepLinkOpen(let url):
-      track(SuperwallEvent.DeepLink(url: url))
-      SWDebugManager.shared.handle(deepLinkUrl: url)
-    case .pushNotificationReceive(let pushNotificationId):
-      let trackedEvent = UserInitiatedEvent.PushNotification(
-        state: .receive,
-        pushNotificationId: pushNotificationId,
-        customParameters: params
-      )
-      Paywall.track(trackedEvent)
-    case .pushNotificationOpen(let pushNotificationId):
-      let trackedEvent = UserInitiatedEvent.PushNotification(
-        state: .open,
-        pushNotificationId: pushNotificationId,
-        customParameters: params
-      )
-      Paywall.track(trackedEvent)
-    case let .userAttributes(standardAttributes, customAttributes):
-      var standard: [String: Any] = [:]
-      for key in standardAttributes.keys {
-        if let value = standardAttributes[key] {
-          standard[key.rawValue] = value
-        }
-      }
-
-      var custom: [String: Any] = [:]
-
-      for key in customAttributes.keys {
-        if let value = customAttributes[key] {
-          if !key.starts(with: "$") { // preserve $ for use
-            custom[key] = value
-          }
-        }
-      }
-      let trackedEvent = SuperwallEvent.Attributes(
-        customParameters: custom
-      )
-      let result = Paywall.track(trackedEvent)
-      let eventParams = result.parameters.eventParams
-      Storage.shared.mergeUserAttributes(eventParams)
-    case let .base(name, params):
-      let trackedEvent = UserInitiatedEvent.Track(
-        rawName: name,
-        canImplicitlyTriggerPaywall: true,
-        customParameters: params
-      )
-      Paywall.track(trackedEvent)
-    default:
-      let name = EventTypeConversion.name(for: event).rawValue
-      Paywall.track(
-        UserInitiatedEvent.Track(
-          rawName: name,
-          canImplicitlyTriggerPaywall: true
-        )
-      )
-    }
-  }
->>>>>>> 1ca4b70a
 }