--- conflicted
+++ resolved
@@ -52,13 +52,6 @@
 	var didTryToAutoRestore = false
 	var paywallWasPresentedThisSession = false
 
-<<<<<<< HEAD
-=======
-  /// A convenience variable to access and change the paywall options that you passed to ``configure(apiKey:userId:delegate:options:)``.
-  public static var options: PaywallOptions {
-    return ConfigManager.shared.options
-  }
->>>>>>> 833e6461
 	var paywallViewController: SWPaywallViewController? {
 		return PaywallManager.shared.presentedViewController
 	}
