--- conflicted
+++ resolved
@@ -28,16 +28,10 @@
 	/// Presents a paywall to the user. This method will be deprecated soon, we recommend using ``Paywall/Paywall/trigger(event:params:on:ignoreSubscriptionStatus:presentationStyleOverride:onSkip:onPresent:onDismiss:)`` for greater flexibility.
   ///
 	/// - Parameters:
-<<<<<<< HEAD
-///     - onPresent: A completion block that gets called immediately after the paywall is presented. Defaults to `nil`.  Accepts a `PaywallInfo` object containing information about the paywall.
-///     - onDismiss: A completion block that gets called when the paywall is dismissed by the user, by way of purchasing, restoring or manually dismissing. Defaults to `nil`. Accepts a `Bool` that is `true` if the user purchased a product and `false` if not, a `String?` equal to the product id of the purchased product (if any) and a `PaywallInfo` object containing information about the paywall.
-///    - onFail: A completion block that gets called when the paywall fails to present, either because an error occurred or because all paywalls are off. Defaults to `nil`.  Accepts an `NSError?` with more details.
-=======
-  ///     - onPresent: A completion block that gets called immediately after the paywall is presented. Defaults to `nil`.  Accepts a ``PaywallInfo``? object containing information about the paywall.
-  ///     - onDismiss: A completion block that gets called when the paywall is dismissed by the user, by way of purchasing, restoring or manually dismissing. Defaults to `nil`. Accepts a `Bool` that is `true` if the user purchased a product and `false` if not, a `String?` equal to the product id of the purchased product (if any) and a ``PaywallInfo``? object containing information about the paywall.
-  ///    - onFail: A completion block that gets called when the paywall fails to present, either because an error occurred or because all paywalls are off. Defaults to `nil`.  Accepts an `NSError?` with more details.
+  ///   - onPresent: A completion block that gets called immediately after the paywall is presented. Defaults to `nil`.  Accepts a ``PaywallInfo``? object containing information about the paywall.
+  ///   - onDismiss: A completion block that gets called when the paywall is dismissed by the user, by way of purchasing, restoring or manually dismissing. Defaults to `nil`. Accepts a `Bool` that is `true` if the user purchased a product and `false` if not, a `String?` equal to the product id of the purchased product (if any) and a ``PaywallInfo``? object containing information about the paywall.
+  ///   - onFail: A completion block that gets called when the paywall fails to present, either because an error occurred or because all paywalls are off. Defaults to `nil`.  Accepts an `NSError?` with more details.
   @available(*, deprecated, message: "Please use Paywall.trigger")
->>>>>>> c2a235d9
 	@objc static func present(
     onPresent: ((PaywallInfo) -> Void)? = nil,
     onDismiss: ((Bool, String?, PaywallInfo) -> Void)? = nil,
