//
//  File.swift
//  
//
//  Created by Jake Mor on 10/9/21.
//

import Foundation
import UIKit

public extension Paywall {
  /// Dismisses the presented paywall.
  ///
  /// Calling this function doesn't fire the `onDismiss` completion block in ``Paywall/Paywall/present(onPresent:onDismiss:onFail:)``, since this action is developer initiated.
	/// - Parameters:
  ///   - completion: An optional completion block that gets called after the paywall is dismissed. Defaults to nil.
	@objc static func dismiss(_ completion: (() -> Void)? = nil) {
		guard let paywallViewController = shared.paywallViewController else {
      return
    }
    shared.dismiss(
      paywallViewController,
      state: .closed,
      completion: completion
    )
	}

	/// Presents a paywall to the user. This method will be deprecated soon, we recommend using ``Paywall/Paywall/trigger(event:params:on:ignoreSubscriptionStatus:presentationStyleOverride:onSkip:onPresent:onDismiss:)`` for greater flexibility.
  ///
	/// - Parameters:
<<<<<<< HEAD
///     - onPresent: A completion block that gets called immediately after the paywall is presented. Defaults to `nil`.  Accepts a `PaywallInfo` object containing information about the paywall.
///     - onDismiss: A completion block that gets called when the paywall is dismissed by the user, by way of purchasing, restoring or manually dismissing. Defaults to `nil`. Accepts a `Bool` that is `true` if the user purchased a product and `false` if not, a `String?` equal to the product id of the purchased product (if any) and a `PaywallInfo` object containing information about the paywall.
=======
///     - onPresent: A completion block that gets called immediately after the paywall is presented. Defaults to `nil`.  Accepts a ``PaywallInfo``? object containing information about the paywall.
///     - onDismiss: A completion block that gets called when the paywall is dismissed by the user, by way of purchasing, restoring or manually dismissing. Defaults to `nil`. Accepts a `Bool` that is `true` if the user purchased a product and `false` if not, a `String?` equal to the product id of the purchased product (if any) and a ``PaywallInfo``? object containing information about the paywall.
>>>>>>> f31bf117
///    - onFail: A completion block that gets called when the paywall fails to present, either because an error occurred or because all paywalls are off. Defaults to `nil`.  Accepts an `NSError?` with more details.
	@objc static func present(
    onPresent: ((PaywallInfo) -> Void)? = nil,
    onDismiss: ((Bool, String?, PaywallInfo) -> Void)? = nil,
    onFail: ((NSError?) -> Void)? = nil
  ) {
    internallyPresent(
      .defaultPaywall,
      onPresent: onPresent,
      onDismiss: { result in
        if let onDismiss = onDismiss {
          onDismissConverter(result, completion: onDismiss)
        }
      },
      onFail: onFail
    )
	}

	/// Presents a paywall to the user. This method will be deprecated soon, we recommend using ``Paywall/Paywall/trigger(event:params:on:ignoreSubscriptionStatus:presentationStyleOverride:onSkip:onPresent:onDismiss:)`` for greater flexibility.
  ///
	/// - Parameters:
///     - on: The view controller to present the paywall on. Adds a new window to present on if `nil`. Defaults to `nil`.
///     - onPresent: A completion block that gets called immediately after the paywall is presented. Defaults to `nil`.  Accepts a ``PaywallInfo``? object containing information about the paywall.
///     - onDismiss: A completion block that gets called when the paywall is dismissed by the user, by way of purchasing, restoring or manually dismissing. Defaults to `nil`. Accepts a `Bool` that is `true` if the user purchased a product and `false` if not, a `String?` equal to the product id of the purchased product (if any) and a ``PaywallInfo``? object containing information about the paywall.
///     - onFail: A completion block that gets called when the paywall fails to present, either because an error occurred or because all paywalls are off. Defaults to `nil`.  Accepts an `NSError?` with more details.
  @objc static func present(
    on viewController: UIViewController? = nil,
    onPresent: ((PaywallInfo) -> Void)? = nil,
    onDismiss: ((Bool, String?, PaywallInfo) -> Void)? = nil,
    onFail: ((NSError?) -> Void)? = nil
  ) {
    internallyPresent(
      .defaultPaywall,
      on: viewController,
      onPresent: onPresent,
      onDismiss: { result in
        if let onDismiss = onDismiss {
          onDismissConverter(result, completion: onDismiss)
        }
      },
      onFail: onFail
    )
	}

  /// Presents a paywall to the user. This method will be deprecated soon, we recommend using ``Paywall/Paywall/trigger(event:params:on:ignoreSubscriptionStatus:presentationStyleOverride:onSkip:onPresent:onDismiss:)`` for greater flexibility.
  ///
  /// - Parameters:
  ///   - identifier: The identifier of the paywall you wish to present.
  ///   - on: The view controller to present the paywall on. Adds a new window to present on if `nil`. Defaults to `nil`.
  ///   - ignoreSubscriptionStatus: Presents the paywall regardless of subscription status if `true`. Defaults to `false`.
<<<<<<< HEAD
  ///   - onPresent: A completion block that gets called immediately after the paywall is presented. Defaults to `nil`.  Accepts a `PaywallInfo` object containing information about the paywall.
  ///   - onDismiss: A completion block that gets called when the paywall is dismissed by the user, by way of purchasing, restoring or manually dismissing. Defaults to `nil`. Accepts a `Bool` that is `true` if the user purchased a product and `false` if not, a `String?` equal to the product id of the purchased product (if any) and a `PaywallInfo` object containing information about the paywall.
=======
  ///   - presentationStyleOverride: A `PaywallPresentationStyle` object that overrides the presentation style of the paywall set on the dashboard. Defaults to `.none`.
  ///   - onPresent: A completion block that gets called immediately after the paywall is presented. Defaults to `nil`.  Accepts a ``PaywallInfo``? object containing information about the paywall.
  ///   - onDismiss: A completion block that gets called when the paywall is dismissed by the user, by way of purchasing, restoring or manually dismissing. Defaults to `nil`. Accepts a `Bool` that is `true` if the user purchased a product and `false` if not, a `String?` equal to the product id of the purchased product (if any) and a ``PaywallInfo``? object containing information about the paywall.
>>>>>>> f31bf117
  ///   - onFail: A completion block that gets called when the paywall fails to present, either because an error occurred or because all paywalls are off. Defaults to `nil`.  Accepts an `NSError?` with more details.
  @objc static func present(
    identifier: String? = nil,
    on viewController: UIViewController? = nil,
    ignoreSubscriptionStatus: Bool = false,
<<<<<<< HEAD
    onPresent: ((PaywallInfo) -> Void)? = nil,
    onDismiss: ((Bool, String?, PaywallInfo) -> Void)? = nil,
=======
    presentationStyleOverride: PaywallPresentationStyle = .none,
    onPresent: ((PaywallInfo?) -> Void)? = nil,
    onDismiss: ((Bool, String?, PaywallInfo?) -> Void)? = nil,
>>>>>>> f31bf117
    onFail: ((NSError?) -> Void)? = nil
  ) {
    let presentationInfo: PresentationInfo
    if let identifier = identifier {
      presentationInfo = .fromIdentifier(identifier)
    } else {
      presentationInfo = .defaultPaywall
    }
    internallyPresent(
      presentationInfo,
      on: viewController,
      ignoreSubscriptionStatus: ignoreSubscriptionStatus,
      presentationStyleOverride: presentationStyleOverride,
      onPresent: onPresent,
      onDismiss: { result in
        if let onDismiss = onDismiss {
          onDismissConverter(result, completion: onDismiss)
        }
      },
      onFail: onFail
    )
  }

  /// Shows a paywall to the user when: An analytics event you provide is tied to an active trigger inside a campaign on the [Superwall Dashboard](https://superwall.com/dashboard); the user matches a rule in the campaign; and a binding to a Boolean value that you provide is true.
  ///
  /// Triggers enable you to retroactively decide where or when to show a specific paywall in your app. Use this method when you want to remotely control paywall presentation in response to your own analytics event and utilize completion handlers associated with the paywall presentation state.
  ///
  /// Before using this method, you'll first need to create a campaign and add a trigger associated with the event name on the [Superwall Dashboard](https://superwall.com/dashboard).
  ///
  /// The paywall shown to the user is determined by the rules defined in the campaign. Paywalls are sticky, in that when a user is assigned a paywall within a rule, they will continue to see that paywall unless you remove the paywall from the rule.
  ///
  /// If you don't want to use any completion handlers, consider using ``Paywall/Paywall/track(_:_:)-2vkwo`` to implicitly trigger a paywall.
  ///
  /// For more information, see <doc:Triggering>.
  ///
  /// - Parameters:
  ///   -  event: The name of the event you wish to trigger (equivalent to event name in ``Paywall/Paywall/track(_:_:)-2vkwo``)
  ///   - params: Parameters you wish to pass along to the trigger (equivalent to params in ``Paywall/Paywall/track(_:_:)-2vkwo``). You can refer to these parameters in the rules you define in your campaign.
  ///   - on: The view controller to present the paywall on. Adds a new window to present on if `nil`. Defaults to `nil`.
  ///   - ignoreSubscriptionStatus: Presents the paywall regardless of subscription status if `true`. Defaults to `false`.
<<<<<<< HEAD
  ///   - onPresent: A completion block that gets called immediately after the paywall is presented. Defaults to `nil`.  Accepts a `PaywallInfo` object containing information about the paywall.
  ///   - onDismiss: A completion block that gets called when the paywall is dismissed by the user, by way of purchasing, restoring or manually dismissing. Defaults to `nil`. Accepts a `Bool` that is `true` if the user purchased a product and `false` if not, a `String?` equal to the product id of the purchased product (if any) and a `PaywallInfo` object containing information about the paywall.
  ///   - onSkip: A completion block that gets called when the paywall's presentation is skipped, either because the trigger is disabled or an error has occurred. Defaults to `nil`.  Accepts an `NSError?` with more details.
=======
  ///   - presentationStyleOverride: A `PaywallPresentationStyle` object that overrides the presentation style of the paywall set on the dashboard. Defaults to `.none`.
  ///   - onPresent: A completion block that gets called immediately after the paywall is presented. Defaults to `nil`.  Accepts a ``PaywallInfo``? object containing information about the paywall.
  ///   - onDismiss: A completion block that gets called when the paywall is dismissed by the user, by way of purchasing, restoring or manually dismissing. Defaults to `nil`. Accepts a `Bool` that is `true` if the user purchased a product and `false` if not, a `String?` equal to the product id of the purchased product (if any) and a ``PaywallInfo``? object containing information about the paywall.
  ///   - onSkip: A completion block that gets called when the paywall's presentation is skipped. Defaults to `nil`.  Accepts an `NSError?` with more details. It is recommended to check the error code to handle the onSkip callback. If the error code is `4000`, it means the user didn't match any rules. If the error code is `4001` it means the user is in a holdout group. Otherwise, a `404` error code means an error occurred.
>>>>>>> f31bf117
  @objc static func trigger(
    event: String? = nil,
    params: [String: Any]? = nil,
    on viewController: UIViewController? = nil,
    ignoreSubscriptionStatus: Bool = false,
    presentationStyleOverride: PaywallPresentationStyle = .none,
    onSkip: ((NSError?) -> Void)? = nil,
    onPresent: ((PaywallInfo) -> Void)? = nil,
    onDismiss: ((Bool, String?, PaywallInfo) -> Void)? = nil
  ) {
    var presentationInfo: PresentationInfo = .defaultPaywall

    if let name = event {
      let trackableEvent = UserInitiatedEvent.Track(
        rawName: name,
        canImplicitlyTriggerPaywall: false,
        customParameters: params ?? [:]
      )
      let result = track(trackableEvent)
      presentationInfo = .explicitTrigger(result.data)
    }

    internallyPresent(
      presentationInfo,
      on: viewController,
      ignoreSubscriptionStatus: ignoreSubscriptionStatus,
      presentationStyleOverride: presentationStyleOverride,
      onPresent: onPresent,
      onDismiss: { result in
        if let onDismiss = onDismiss {
          onDismissConverter(result, completion: onDismiss)
        }
      },
      onFail: onSkip
    )
  }

  /// Converts dismissal result from enums with associated values, to old objective-c compatible way
  ///
  /// - Parameters:
  ///   - result: The dismissal result
<<<<<<< HEAD
  ///   - completion: A completion block that gets called when the paywall is dismissed by the user, by way of purchasing, restoring or manually dismissing. Accepts a `Bool` that is `true` if the user purchased a product and `false` if not, a `String?` equal to the product id of the purchased product (if any) and a `PaywallInfo` object containing information about the paywall.
=======
  ///   - completion: A completion block that gets called when the paywall is dismissed by the user, by way of purchasing, restoring or manually dismissing. Accepts a `Bool` that is `true` if the user purchased a product and `false` if not, a `String?` equal to the product id of the purchased product (if any) and a ``PaywallInfo``? object containing information about the paywall.
>>>>>>> f31bf117
  private static func onDismissConverter(
    _ result: PaywallDismissalResult,
    completion: (Bool, String?, PaywallInfo) -> Void
  ) {
    switch result.state {
    case .closed:
      completion(false, nil, result.paywallInfo)
    case .purchased(productId: let productId):
      completion(true, productId, result.paywallInfo)
    case .restored:
      completion(true, nil, result.paywallInfo)
    }
  }
}<|MERGE_RESOLUTION|>--- conflicted
+++ resolved
@@ -28,13 +28,8 @@
 	/// Presents a paywall to the user. This method will be deprecated soon, we recommend using ``Paywall/Paywall/trigger(event:params:on:ignoreSubscriptionStatus:presentationStyleOverride:onSkip:onPresent:onDismiss:)`` for greater flexibility.
   ///
 	/// - Parameters:
-<<<<<<< HEAD
 ///     - onPresent: A completion block that gets called immediately after the paywall is presented. Defaults to `nil`.  Accepts a `PaywallInfo` object containing information about the paywall.
 ///     - onDismiss: A completion block that gets called when the paywall is dismissed by the user, by way of purchasing, restoring or manually dismissing. Defaults to `nil`. Accepts a `Bool` that is `true` if the user purchased a product and `false` if not, a `String?` equal to the product id of the purchased product (if any) and a `PaywallInfo` object containing information about the paywall.
-=======
-///     - onPresent: A completion block that gets called immediately after the paywall is presented. Defaults to `nil`.  Accepts a ``PaywallInfo``? object containing information about the paywall.
-///     - onDismiss: A completion block that gets called when the paywall is dismissed by the user, by way of purchasing, restoring or manually dismissing. Defaults to `nil`. Accepts a `Bool` that is `true` if the user purchased a product and `false` if not, a `String?` equal to the product id of the purchased product (if any) and a ``PaywallInfo``? object containing information about the paywall.
->>>>>>> f31bf117
 ///    - onFail: A completion block that gets called when the paywall fails to present, either because an error occurred or because all paywalls are off. Defaults to `nil`.  Accepts an `NSError?` with more details.
 	@objc static func present(
     onPresent: ((PaywallInfo) -> Void)? = nil,
@@ -85,27 +80,17 @@
   ///   - identifier: The identifier of the paywall you wish to present.
   ///   - on: The view controller to present the paywall on. Adds a new window to present on if `nil`. Defaults to `nil`.
   ///   - ignoreSubscriptionStatus: Presents the paywall regardless of subscription status if `true`. Defaults to `false`.
-<<<<<<< HEAD
-  ///   - onPresent: A completion block that gets called immediately after the paywall is presented. Defaults to `nil`.  Accepts a `PaywallInfo` object containing information about the paywall.
-  ///   - onDismiss: A completion block that gets called when the paywall is dismissed by the user, by way of purchasing, restoring or manually dismissing. Defaults to `nil`. Accepts a `Bool` that is `true` if the user purchased a product and `false` if not, a `String?` equal to the product id of the purchased product (if any) and a `PaywallInfo` object containing information about the paywall.
-=======
   ///   - presentationStyleOverride: A `PaywallPresentationStyle` object that overrides the presentation style of the paywall set on the dashboard. Defaults to `.none`.
-  ///   - onPresent: A completion block that gets called immediately after the paywall is presented. Defaults to `nil`.  Accepts a ``PaywallInfo``? object containing information about the paywall.
-  ///   - onDismiss: A completion block that gets called when the paywall is dismissed by the user, by way of purchasing, restoring or manually dismissing. Defaults to `nil`. Accepts a `Bool` that is `true` if the user purchased a product and `false` if not, a `String?` equal to the product id of the purchased product (if any) and a ``PaywallInfo``? object containing information about the paywall.
->>>>>>> f31bf117
+  ///   - onPresent: A completion block that gets called immediately after the paywall is presented. Defaults to `nil`. Accepts a ``PaywallInfo`` object containing information about the paywall.
+  ///   - onDismiss: A completion block that gets called when the paywall is dismissed by the user, by way of purchasing, restoring or manually dismissing. Defaults to `nil`. Accepts a `Bool` that is `true` if the user purchased a product and `false` if not, a `String?` equal to the product id of the purchased product (if any) and a ``PaywallInfo`` object containing information about the paywall.
   ///   - onFail: A completion block that gets called when the paywall fails to present, either because an error occurred or because all paywalls are off. Defaults to `nil`.  Accepts an `NSError?` with more details.
   @objc static func present(
     identifier: String? = nil,
     on viewController: UIViewController? = nil,
     ignoreSubscriptionStatus: Bool = false,
-<<<<<<< HEAD
+    presentationStyleOverride: PaywallPresentationStyle = .none,
     onPresent: ((PaywallInfo) -> Void)? = nil,
     onDismiss: ((Bool, String?, PaywallInfo) -> Void)? = nil,
-=======
-    presentationStyleOverride: PaywallPresentationStyle = .none,
-    onPresent: ((PaywallInfo?) -> Void)? = nil,
-    onDismiss: ((Bool, String?, PaywallInfo?) -> Void)? = nil,
->>>>>>> f31bf117
     onFail: ((NSError?) -> Void)? = nil
   ) {
     let presentationInfo: PresentationInfo
@@ -146,16 +131,10 @@
   ///   - params: Parameters you wish to pass along to the trigger (equivalent to params in ``Paywall/Paywall/track(_:_:)-2vkwo``). You can refer to these parameters in the rules you define in your campaign.
   ///   - on: The view controller to present the paywall on. Adds a new window to present on if `nil`. Defaults to `nil`.
   ///   - ignoreSubscriptionStatus: Presents the paywall regardless of subscription status if `true`. Defaults to `false`.
-<<<<<<< HEAD
-  ///   - onPresent: A completion block that gets called immediately after the paywall is presented. Defaults to `nil`.  Accepts a `PaywallInfo` object containing information about the paywall.
-  ///   - onDismiss: A completion block that gets called when the paywall is dismissed by the user, by way of purchasing, restoring or manually dismissing. Defaults to `nil`. Accepts a `Bool` that is `true` if the user purchased a product and `false` if not, a `String?` equal to the product id of the purchased product (if any) and a `PaywallInfo` object containing information about the paywall.
-  ///   - onSkip: A completion block that gets called when the paywall's presentation is skipped, either because the trigger is disabled or an error has occurred. Defaults to `nil`.  Accepts an `NSError?` with more details.
-=======
   ///   - presentationStyleOverride: A `PaywallPresentationStyle` object that overrides the presentation style of the paywall set on the dashboard. Defaults to `.none`.
-  ///   - onPresent: A completion block that gets called immediately after the paywall is presented. Defaults to `nil`.  Accepts a ``PaywallInfo``? object containing information about the paywall.
-  ///   - onDismiss: A completion block that gets called when the paywall is dismissed by the user, by way of purchasing, restoring or manually dismissing. Defaults to `nil`. Accepts a `Bool` that is `true` if the user purchased a product and `false` if not, a `String?` equal to the product id of the purchased product (if any) and a ``PaywallInfo``? object containing information about the paywall.
+  ///   - onPresent: A completion block that gets called immediately after the paywall is presented. Defaults to `nil`.  Accepts a ``PaywallInfo`` object containing information about the paywall.
+  ///   - onDismiss: A completion block that gets called when the paywall is dismissed by the user, by way of purchasing, restoring or manually dismissing. Defaults to `nil`. Accepts a `Bool` that is `true` if the user purchased a product and `false` if not, a `String?` equal to the product id of the purchased product (if any) and a ``PaywallInfo`` object containing information about the paywall.
   ///   - onSkip: A completion block that gets called when the paywall's presentation is skipped. Defaults to `nil`.  Accepts an `NSError?` with more details. It is recommended to check the error code to handle the onSkip callback. If the error code is `4000`, it means the user didn't match any rules. If the error code is `4001` it means the user is in a holdout group. Otherwise, a `404` error code means an error occurred.
->>>>>>> f31bf117
   @objc static func trigger(
     event: String? = nil,
     params: [String: Any]? = nil,
@@ -197,11 +176,7 @@
   ///
   /// - Parameters:
   ///   - result: The dismissal result
-<<<<<<< HEAD
-  ///   - completion: A completion block that gets called when the paywall is dismissed by the user, by way of purchasing, restoring or manually dismissing. Accepts a `Bool` that is `true` if the user purchased a product and `false` if not, a `String?` equal to the product id of the purchased product (if any) and a `PaywallInfo` object containing information about the paywall.
-=======
-  ///   - completion: A completion block that gets called when the paywall is dismissed by the user, by way of purchasing, restoring or manually dismissing. Accepts a `Bool` that is `true` if the user purchased a product and `false` if not, a `String?` equal to the product id of the purchased product (if any) and a ``PaywallInfo``? object containing information about the paywall.
->>>>>>> f31bf117
+  ///   - completion: A completion block that gets called when the paywall is dismissed by the user, by way of purchasing, restoring or manually dismissing. Accepts a `Bool` that is `true` if the user purchased a product and `false` if not, a `String?` equal to the product id of the purchased product (if any) and a ``PaywallInfo`` object containing information about the paywall.
   private static func onDismissConverter(
     _ result: PaywallDismissalResult,
     completion: (Bool, String?, PaywallInfo) -> Void
