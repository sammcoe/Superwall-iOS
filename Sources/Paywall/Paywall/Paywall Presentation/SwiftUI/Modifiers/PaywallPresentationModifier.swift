//
//  PaywallPresentationModifier.swift
//  
//
//  Created by Yusuf Tör on 10/03/2022.
//

import SwiftUI
import Combine

@available(iOS 13.0, *)
struct PaywallPresentationModifier: ViewModifier {
  @Binding var isPresented: Bool
<<<<<<< HEAD
  @State private var manuallySetIsPresented = false
  var onPresent: ((PaywallInfo) -> Void)?
=======
  @State private var programmaticallySetIsPresented = false
  @State private var isInternallyPresenting = false
  var presentationStyleOverride: PaywallPresentationStyle?
  var onPresent: ((PaywallInfo?) -> Void)?
>>>>>>> f31bf117
  var onDismiss: ((PaywallDismissalResult) -> Void)?
  var onFail: ((NSError) -> Void)?

  func body(content: Content) -> some View {
    content
      .onReceive(Just(isPresented)) { _ in
        updatePresentation(isPresented)
      }
  }

  private func updatePresentation(_ isPresented: Bool) {
    if isPresented {
      // Stops internallyPresent from being called twice due to state changes.
      if isInternallyPresenting {
        return
      }
      isInternallyPresenting = true
      Paywall.internallyPresent(
        .defaultPaywall,
        presentationStyleOverride: presentationStyleOverride ?? .none,
        onPresent: onPresent,
        onDismiss: { result in
          self.programmaticallySetIsPresented = true
          self.isPresented = false
          self.isInternallyPresenting = false
          onDismiss?(result)
        },
        onFail: { error in
          self.programmaticallySetIsPresented = true
          self.isPresented = false
          self.isInternallyPresenting = false
          onFail?(error)
        }
      )
    } else {
      // When states change in SwiftUI views, the isPresented state seems to get temporarily
      // reset to false as it rerenders the view. This incorrectly calls Paywall.dismiss().
      // Also, when views get set up for the first time, Paywall.dismiss() was being called.
      // This guards against that.
      guard isInternallyPresenting else {
        // This prevents Paywall.dismiss() being called when programmatically setting isPresented
        // to false.
        if programmaticallySetIsPresented {
          programmaticallySetIsPresented = false
          return
        }
        return
      }
      Paywall.dismiss()
    }
  }
}<|MERGE_RESOLUTION|>--- conflicted
+++ resolved
@@ -11,15 +11,10 @@
 @available(iOS 13.0, *)
 struct PaywallPresentationModifier: ViewModifier {
   @Binding var isPresented: Bool
-<<<<<<< HEAD
-  @State private var manuallySetIsPresented = false
-  var onPresent: ((PaywallInfo) -> Void)?
-=======
   @State private var programmaticallySetIsPresented = false
   @State private var isInternallyPresenting = false
   var presentationStyleOverride: PaywallPresentationStyle?
-  var onPresent: ((PaywallInfo?) -> Void)?
->>>>>>> f31bf117
+  var onPresent: ((PaywallInfo) -> Void)?
   var onDismiss: ((PaywallDismissalResult) -> Void)?
   var onFail: ((NSError) -> Void)?
 
