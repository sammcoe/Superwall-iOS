--- conflicted
+++ resolved
@@ -36,11 +36,7 @@
 	var isPresented = false
 	var calledDismiss = false
   var paywallResponse: PaywallResponse
-<<<<<<< HEAD
-	var eventData: EventData?
-=======
   var presentationInfo: PresentationInfo?
->>>>>>> f31bf117
   var calledByIdentifier = false
 	var readyForEventTracking = false
 	var showRefreshTimer: Timer?
@@ -67,22 +63,11 @@
 
 	var paywallInfo: PaywallInfo {
 		return paywallResponse.getPaywallInfo(
-<<<<<<< HEAD
-      fromEvent: eventData,
-=======
       fromEvent: presentationInfo?.eventData,
->>>>>>> f31bf117
       calledByIdentifier: calledByIdentifier
     )
 	}
 
-<<<<<<< HEAD
-  var presentationStyle: PaywallPresentationStyle {
-    return paywallResponse.presentationStyle
-  }
-
-=======
->>>>>>> f31bf117
   private var purchaseLoadingIndicatorContainer: UIView = {
     let view = UIView()
     view.translatesAutoresizingMaskIntoConstraints = false
@@ -146,10 +131,7 @@
   ) {
 		self.delegate = delegate
     self.paywallResponse = paywallResponse
-<<<<<<< HEAD
-=======
     presentationStyle = paywallResponse.presentationStyleV2
->>>>>>> f31bf117
     super.init(nibName: nil, bundle: nil)
     configureUI()
     loadPaywallWebpage()
@@ -468,8 +450,6 @@
       self.refreshPaywallButton.imageView?.tintColor = loadingColor.withAlphaComponent(0.5)
       self.exitButton.imageView?.tintColor = loadingColor.withAlphaComponent(0.5)
       self.contentPlaceholderImageView.tintColor = loadingColor.withAlphaComponent(0.5)
-<<<<<<< HEAD
-=======
     }
   }
 
@@ -477,7 +457,6 @@
     let urlString = paywallResponse.url
     guard let url = URL(string: urlString) else {
       return
->>>>>>> f31bf117
     }
 
     let trackedEvent = SuperwallEvent.PaywallWebviewLoad(
@@ -498,20 +477,6 @@
     )
 
     loadingState = .loadingResponse
-  }
-
-  private func loadPaywallWebpage() {
-    let urlString = self.paywallResponse.url
-
-    if let url = URL(string: urlString) {
-      Paywall.track(.paywallWebviewLoadStart(paywallInfo: self.paywallInfo))
-
-      self.webView.load(URLRequest(url: url))
-      if self.paywallResponse.webViewLoadStartTime == nil {
-        self.paywallResponse.webViewLoadStartTime = Date()
-      }
-      self.loadingState = .loadingResponse
-    }
   }
 
 	func set(
@@ -523,13 +488,6 @@
 	}
 
 	func trackOpen() {
-<<<<<<< HEAD
-		Paywall.track(.paywallOpen(paywallInfo: paywallInfo))
-	}
-
-	func trackClose() {
-		Paywall.track(.paywallClose(paywallInfo: paywallInfo))
-=======
     SessionEventsManager.shared.triggerSession.trackPaywallOpen()
     Storage.shared.saveLastPaywallView()
     Storage.shared.incrementTotalPaywallViews()
@@ -542,7 +500,6 @@
 
     let trackedEvent = SuperwallEvent.PaywallClose(paywallInfo: paywallInfo)
     Paywall.track(trackedEvent)
->>>>>>> f31bf117
 	}
 
 	func presentAlert(
