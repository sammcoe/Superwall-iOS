//
//  EventHandler.swift
//  Paywall
//
//  Created by Yusuf Tör on 04/03/2022.
//
// swiftlint:disable line_length

import UIKit
import WebKit

protocol WebEventHandlerDelegate: AnyObject {
<<<<<<< HEAD
  var eventData: EventData? { get }
=======
  var presentationInfo: PresentationInfo? { get }
>>>>>>> f31bf117
  var paywallResponse: PaywallResponse { get set }
  var paywallInfo: PaywallInfo { get }
  var webView: SWWebView { get }
  var loadingState: PaywallLoadingState { get set }
  var isPresentedViewController: Bool { get }

  func eventDidOccur(_ paywallPresentationResult: PaywallPresentationResult)
  func openDeepLink(_ url: URL)
  func presentSafariInApp(_ url: URL)
  func presentSafariExternal(_ url: URL)
}

final class WebEventHandler: WebEventDelegate {
  weak var delegate: WebEventHandlerDelegate?

  init(delegate: WebEventHandlerDelegate?) {
    self.delegate = delegate
  }

  func handleEvent(_ event: PaywallEvent) {
    Logger.debug(
      logLevel: .debug,
      scope: .paywallViewController,
      message: "Handle Event",
      info: ["event": event],
      error: nil
    )

    guard let paywallResponse = delegate?.paywallResponse else {
      return
    }

    switch event {
    case .templateParamsAndUserAttributes:
      templateParams(from: paywallResponse)
    case .onReady:
      didLoadWebView(from: paywallResponse)
    case .close:
      hapticFeedback()
      delegate?.eventDidOccur(.closed)
    case .openUrl(let url):
      openUrl(url)
    case .openUrlInSafari(let url):
      openUrlInSafari(url)
    case .openDeepLink(let url):
      openDeepLink(url)
    case .restore:
      restorePurchases()
    case .purchase(productId: let id):
      purchaseProduct(
        withId: id,
        from: paywallResponse
      )
    case .custom(data: let customEvent):
      handleCustomEvent(customEvent)
    }
  }

  private func templateParams(from paywallResponse: PaywallResponse) {
    let params = paywallResponse.getBase64EventsString(
      params: delegate?.presentationInfo?.eventData?.parameters
    )
    let scriptSrc = """
      window.paywall.accept64('\(params)');
    """
    delegate?.webView.evaluateJavaScript(scriptSrc) { _, error in
      if let error = error {
        Logger.debug(
          logLevel: .error,
          scope: .paywallViewController,
          message: "Error Evaluating JS",
          info: ["message": scriptSrc],
          error: error
        )
      }
    }

    Logger.debug(
      logLevel: .debug,
      scope: .paywallViewController,
      message: "Posting Message",
      info: ["message": scriptSrc],
      error: nil
    )
  }

  private func didLoadWebView(from paywallResponse: PaywallResponse) {
    if let paywallInfo = delegate?.paywallInfo {
      if paywallResponse.webViewLoadCompleteTime == nil {
        delegate?.paywallResponse.webViewLoadCompleteTime = Date()
      }

      let trackedEvent = SuperwallEvent.PaywallWebviewLoad(
        state: .complete,
        paywallInfo: paywallInfo
      )
      Paywall.track(trackedEvent)

      SessionEventsManager.shared.triggerSession.trackWebviewLoad(
        forPaywallId: paywallInfo.id,
        state: .end
      )
    }

    let params = paywallResponse.getBase64EventsString(
      params: delegate?.presentationInfo?.eventData?.parameters
    )
    let jsEvent = paywallResponse.paywalljsEvent
    let scriptSrc = """
      window.paywall.accept64('\(params)');
      window.paywall.accept64('\(jsEvent)');
    """

    Logger.debug(
      logLevel: .debug,
      scope: .paywallViewController,
      message: "Posting Message",
      info: ["message": scriptSrc],
      error: nil
    )

    delegate?.webView.evaluateJavaScript(scriptSrc) { [weak self] _, error in
      if let error = error {
        Logger.debug(
          logLevel: .error,
          scope: .paywallViewController,
          message: "Error Evaluating JS",
          info: ["message": scriptSrc],
          error: error
        )
      }
      self?.delegate?.loadingState = .ready
    }

    // block selection
    let selectionString = "var css = '*{-webkit-touch-callout:none;-webkit-user-select:none} .w-webflow-badge { display: none !important; }'; "
      + "var head = document.head || document.getElementsByTagName('head')[0]; "
      + "var style = document.createElement('style'); style.type = 'text/css'; "
      + "style.appendChild(document.createTextNode(css)); head.appendChild(style); "

    let selectionScript = WKUserScript(
      source: selectionString,
      injectionTime: .atDocumentEnd,
      forMainFrameOnly: true
    )
    delegate?.webView.configuration.userContentController.addUserScript(selectionScript)

    let preventSelection = "var css = '*{-webkit-touch-callout:none;-webkit-user-select:none}'; var head = document.head || document.getElementsByTagName('head')[0]; var style = document.createElement('style'); style.type = 'text/css'; style.appendChild(document.createTextNode(css)); head.appendChild(style);"
    delegate?.webView.evaluateJavaScript(preventSelection)

    let preventZoom: String = "var meta = document.createElement('meta');" + "meta.name = 'viewport';" + "meta.content = 'width=device-width, initial-scale=1.0, maximum-scale=1.0, user-scalable=no';" + "var head = document.getElementsByTagName('head')[0];" + "head.appendChild(meta);"
    delegate?.webView.evaluateJavaScript(preventZoom)
  }

  private func openUrl(_ url: URL) {
    detectHiddenPaywallEvent(
      "openUrl",
      userInfo: ["url": url]
    )
    hapticFeedback()
    delegate?.eventDidOccur(.openedURL(url: url))
    delegate?.presentSafariInApp(url)
  }

  private func openUrlInSafari(_ url: URL) {
    detectHiddenPaywallEvent(
      "openUrlInSafari",
      userInfo: ["url": url]
    )
    hapticFeedback()
    delegate?.eventDidOccur(.openedUrlInSafari(url))
    delegate?.presentSafariExternal(url)
  }

  private func openDeepLink(_ url: URL) {
    detectHiddenPaywallEvent(
      "openDeepLink",
      userInfo: ["url": url]
    )
    hapticFeedback()
    delegate?.openDeepLink(url)
  }

  private func restorePurchases() {
    detectHiddenPaywallEvent("restore")
    hapticFeedback()
    delegate?.eventDidOccur(.initiateRestore)
  }

  private func purchaseProduct(
    withId id: String,
    from paywallResponse: PaywallResponse
  ) {
    detectHiddenPaywallEvent("purchase")
    hapticFeedback()
    delegate?.eventDidOccur(.initiatePurchase(productId: id))
  }

  private func handleCustomEvent(_ customEvent: String) {
    detectHiddenPaywallEvent(
      "custom",
      userInfo: ["custom_event": customEvent]
    )
    delegate?.eventDidOccur(.custom(string: customEvent))
  }

  private func detectHiddenPaywallEvent(
    _ eventName: String,
    userInfo: [String: Any]? = nil
  ) {
    guard delegate?.isPresentedViewController == false else {
      return
    }
    let paywallDebugDescription = Paywall.shared.paywallViewController.debugDescription
    var info: [String: Any] = [
      "self": self,
      "Paywall.shared.paywallViewController": paywallDebugDescription,
      "event": eventName
    ]
    if let userInfo = userInfo {
      info = info.merging(userInfo)
    }
    Logger.debug(
      logLevel: .error,
      scope: .paywallViewController,
      message: "Received Event on Hidden Paywall",
      info: info
    )
  }

  private func hapticFeedback() {
    guard Paywall.options.isHapticFeedbackEnabled else {
      return
    }
    if Paywall.options.isGameControllerEnabled {
      return
    }

    if #available(iOS 13.0, *) {
      UIImpactFeedbackGenerator().impactOccurred(intensity: 0.7)
    } else {
      UIImpactFeedbackGenerator().impactOccurred()
    }
  }
}<|MERGE_RESOLUTION|>--- conflicted
+++ resolved
@@ -10,11 +10,7 @@
 import WebKit
 
 protocol WebEventHandlerDelegate: AnyObject {
-<<<<<<< HEAD
-  var eventData: EventData? { get }
-=======
   var presentationInfo: PresentationInfo? { get }
->>>>>>> f31bf117
   var paywallResponse: PaywallResponse { get set }
   var paywallInfo: PaywallInfo { get }
   var webView: SWWebView { get }
