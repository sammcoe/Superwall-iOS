//
//  File.swift
//  
//
//  Created by Yusuf Tör on 22/06/2022.
//

import UIKit

class ConfigManager {
  static let shared = ConfigManager()

  var options = PaywallOptions()
  var config: Config?
  /// Used to store the config request if it occurred in the background.
  var configRequest: ConfigRequest?
  var configRequestId = ""
  var triggers: [String: Trigger] = [:]
  private let storage: Storage
  private let network: Network
  private let paywallManager: PaywallManager
  /// A memory store of assignments that are yet to be confirmed.
  ///
  /// When the trigger is fired, the assignment is confirmed and stored to disk.
  var unconfirmedAssignments: [Experiment.ID: Experiment.Variant] = [:]

  init(
    storage: Storage = .shared,
    network: Network = .shared,
    paywallManager: PaywallManager = .shared
  ) {
    self.storage = storage
    self.network = network
    self.paywallManager = paywallManager

    NotificationCenter.default.addObserver(
      self,
      selector: #selector(applicationDidBecomeActive),
      name: UIApplication.didBecomeActiveNotification,
      object: nil
    )
  }

<<<<<<< HEAD
  func fetchConfiguration() {
    let requestId = UUID().uuidString
    DispatchQueue.main.async {
      Network.shared.getConfig(withRequestId: requestId) { [weak self] result in
        guard let self = self else {
          return
        }
        switch result {
        case .success(let config):
          Storage.shared.addConfig(config, withRequestId: requestId)
          SessionEventsManager.shared.triggerSession.createSessions(from: config)
          self.didFetchConfig = true
          config.cache()

          Storage.shared.triggersFiredPreConfig.forEach { trigger in
            switch trigger.presentationInfo.triggerType {
            case .implicit:
              guard let eventData = trigger.presentationInfo.eventData else {
                return
              }
              Paywall.shared.handleImplicitTrigger(forEvent: eventData)
            case .explicit:
              Paywall.internallyPresent(
                trigger.presentationInfo,
                on: trigger.viewController,
                ignoreSubscriptionStatus: trigger.ignoreSubscriptionStatus,
                onPresent: trigger.onPresent,
                onDismiss: trigger.onDismiss,
                onSkip: trigger.onSkip
              )
            }
          }
          Storage.shared.clearPreConfigTriggers()
        case .failure(let error):
          Logger.debug(
            logLevel: .error,
            scope: .paywallCore,
            message: "Failed to Fetch Configuration",
            info: nil,
            error: error
          )
          self.didFetchConfig = true
        }
=======
  func setOptions(_ options: PaywallOptions?) {
    self.options = options ?? self.options
  }

  /// Called when storage is cleared on ``Paywall/Paywall/reset()``.
  /// This happens when a user logs out.
  func clear() {
    triggers.removeAll()
    unconfirmedAssignments.removeAll()
  }

  func fetchConfiguration(
    triggerDelayManager: TriggerDelayManager = .shared,
    appSessionManager: AppSessionManager = .shared,
    sessionEventsManager: SessionEventsManager = .shared,
    requestId: String = UUID().uuidString
  ) {
    network.getConfig(withRequestId: requestId) { [weak self] result in
      guard let self = self else {
        return
      }
      switch result {
      case .success(let config):
        self.configRequestId = requestId
        appSessionManager.appSessionTimeout = config.appSessionTimeout
        self.triggers = TriggerLogic.getTriggerDictionary(from: config.triggers)

        sessionEventsManager.triggerSession.createSessions(from: config)
        self.config = config
        self.assignVariants()
        self.cacheConfig()
        triggerDelayManager.handleDelayedContent(
          storage: self.storage,
          configManager: self
        )
      case .failure(let error):
        Logger.debug(
          logLevel: .error,
          scope: .paywallCore,
          message: "Failed to Fetch Configuration",
          info: nil,
          error: error
        )
>>>>>>> 01e8a675
      }
    }
  }

  @objc private func applicationDidBecomeActive() {
    guard let configRequest = configRequest else {
      return
    }
    network.getConfig(
      withRequestId: configRequest.id,
      completion: configRequest.completion
    )
    self.configRequest = nil
  }

  // MARK: - Assignments

  private func assignVariants() {
    var confirmedAssignments = storage.getConfirmedAssignments()
    guard let triggers = config?.triggers else {
      return
    }
    let result = ConfigLogic.assignVariants(
      fromTriggers: triggers,
      confirmedAssignments: confirmedAssignments
    )
    unconfirmedAssignments = result.unconfirmedAssignments
    confirmedAssignments = result.confirmedAssignments
    storage.saveConfirmedAssignments(confirmedAssignments)
  }

  /// Gets the assignments from the server and saves them to disk, overwriting any that already exist on disk/in memory.
  func loadAssignments(completion: (() -> Void)? = nil) {
    guard
      let triggers = config?.triggers,
      !triggers.isEmpty
    else {
      completion?()
      return
    }
    network.getAssignments { [weak self] result in
      guard let self = self else {
        return
      }
      switch result {
      case .success(let assignments):
        var confirmedAssignments = self.storage.getConfirmedAssignments()
        let result = ConfigLogic.transferAssignmentsFromServerToDisk(
          assignments: assignments,
          triggers: triggers,
          confirmedAssignments: confirmedAssignments,
          unconfirmedAssignments: self.unconfirmedAssignments
        )
        self.unconfirmedAssignments = result.unconfirmedAssignments
        confirmedAssignments = result.confirmedAssignments
        self.storage.saveConfirmedAssignments(confirmedAssignments)
        if Paywall.options.shouldPreloadPaywalls {
          self.preloadAllPaywalls()
        }
      case .failure(let error):
        Logger.debug(
          logLevel: .error,
          scope: .configManager,
          message: "Error retrieving assignments.",
          error: error
        )
      }
      completion?()
    }
  }

  /// Gets the paywall response from the static config, if the device locale starts with "en" and no more specific version can be found.
  func getStaticPaywallResponse(forPaywallId paywallId: String?) -> PaywallResponse? {
    return ConfigLogic.getStaticPaywallResponse(
      fromPaywallId: paywallId,
      config: config
    )
  }

  private func getAllActiveTreatmentPaywallIds() -> Set<String> {
    guard let triggers = config?.triggers else {
      return []
    }
    let confirmedAssignments = storage.getConfirmedAssignments()
    return ConfigLogic.getAllActiveTreatmentPaywallIds(
      fromTriggers: triggers,
      confirmedAssignments: confirmedAssignments,
      unconfirmedAssignments: unconfirmedAssignments
    )
  }

  private func getTreatmentPaywallIds(from triggers: Set<Trigger>) -> Set<String> {
    let confirmedAssignments = storage.getConfirmedAssignments()
    return ConfigLogic.getActiveTreatmentPaywallIds(
      forTriggers: triggers,
      confirmedAssignments: confirmedAssignments,
      unconfirmedAssignments: unconfirmedAssignments
    )
  }

  func confirmAssignments(
    _ confirmableAssignment: ConfirmableAssignment
  ) {
    let assignmentPostback = ConfirmableAssignments(
      assignments: [
        Assignment(
          experimentId: confirmableAssignment.experimentId,
          variantId: confirmableAssignment.variant.id
        )
      ]
    )
    network.confirmAssignments(assignmentPostback)

    var confirmedAssignments = storage.getConfirmedAssignments()
    confirmedAssignments[confirmableAssignment.experimentId] = confirmableAssignment.variant
    storage.saveConfirmedAssignments(confirmedAssignments)
    unconfirmedAssignments[confirmableAssignment.experimentId] = nil
  }

  /// Preloads paywalls, products and trigger responses. It then sends the products back to the server.
  ///
  /// A developer can disable preloading of paywalls by setting ``PaywallOptions/shouldPreloadPaywalls``.
  private func cacheConfig() {
    if Paywall.options.shouldPreloadPaywalls {
      preloadAllPaywalls()
    }
    if config?.featureFlags.enablePostback == true {
      executePostback()
    }
  }

  /// Preloads paywalls referenced by triggers.
  func preloadAllPaywalls() {
    let triggerPaywallIdentifiers = getAllActiveTreatmentPaywallIds()
    preloadPaywalls(withIdentifiers: triggerPaywallIdentifiers)
  }

  /// Preloads paywalls referenced by the provided triggers.
  func preloadPaywalls(forTriggers triggerNames: Set<String>) {
    guard let config = config else {
      return
    }
    let triggersToPreload = config.triggers.filter { triggerNames.contains($0.eventName) }
    let triggerPaywallIdentifiers = getTreatmentPaywallIds(from: triggersToPreload)
    preloadPaywalls(withIdentifiers: triggerPaywallIdentifiers)
  }

  /// Preloads paywalls referenced by triggers.
  private func preloadPaywalls(withIdentifiers paywallIdentifiers: Set<String>) {
    for identifier in paywallIdentifiers {
      paywallManager.getPaywallViewController(
        responseIdentifiers: .init(paywallId: identifier),
        cached: true
      )
    }
  }

  /// This sends product data back to the dashboard
  private func executePostback() {
    guard let config = config else {
      return
    }
    // TODO: Does this need to be on the main thread?
    DispatchQueue.main.asyncAfter(deadline: .now() + config.postback.postbackDelay) {
      let productIds = config.postback.productsToPostBack.map { $0.identifier }
      StoreKitManager.shared.getProducts(withIds: productIds) { [weak self] result in
        switch result {
        case .success(let productsById):
          let products = productsById.values.map(PostbackProduct.init)
          let postback = Postback(products: products)
          self?.network.sendPostback(postback)
        case .failure:
          break
        }
      }
    }
  }
}<|MERGE_RESOLUTION|>--- conflicted
+++ resolved
@@ -41,51 +41,6 @@
     )
   }
 
-<<<<<<< HEAD
-  func fetchConfiguration() {
-    let requestId = UUID().uuidString
-    DispatchQueue.main.async {
-      Network.shared.getConfig(withRequestId: requestId) { [weak self] result in
-        guard let self = self else {
-          return
-        }
-        switch result {
-        case .success(let config):
-          Storage.shared.addConfig(config, withRequestId: requestId)
-          SessionEventsManager.shared.triggerSession.createSessions(from: config)
-          self.didFetchConfig = true
-          config.cache()
-
-          Storage.shared.triggersFiredPreConfig.forEach { trigger in
-            switch trigger.presentationInfo.triggerType {
-            case .implicit:
-              guard let eventData = trigger.presentationInfo.eventData else {
-                return
-              }
-              Paywall.shared.handleImplicitTrigger(forEvent: eventData)
-            case .explicit:
-              Paywall.internallyPresent(
-                trigger.presentationInfo,
-                on: trigger.viewController,
-                ignoreSubscriptionStatus: trigger.ignoreSubscriptionStatus,
-                onPresent: trigger.onPresent,
-                onDismiss: trigger.onDismiss,
-                onSkip: trigger.onSkip
-              )
-            }
-          }
-          Storage.shared.clearPreConfigTriggers()
-        case .failure(let error):
-          Logger.debug(
-            logLevel: .error,
-            scope: .paywallCore,
-            message: "Failed to Fetch Configuration",
-            info: nil,
-            error: error
-          )
-          self.didFetchConfig = true
-        }
-=======
   func setOptions(_ options: PaywallOptions?) {
     self.options = options ?? self.options
   }
@@ -129,7 +84,6 @@
           info: nil,
           error: error
         )
->>>>>>> 01e8a675
       }
     }
   }
