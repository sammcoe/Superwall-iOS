--- conflicted
+++ resolved
@@ -96,31 +96,6 @@
     cache.write(true, forType: DidTrackAppInstall.self)
   }
 
-<<<<<<< HEAD
-=======
-  private func save() {
-    if let appUserId = appUserId {
-      cache.write(appUserId, forType: AppUserId.self)
-    }
-
-    if let aliasId = aliasId {
-      cache.write(aliasId, forType: AliasId.self)
-    }
-
-    var standardUserAttributes: [String: Any] = [:]
-
-    if let aliasId = aliasId {
-      standardUserAttributes["aliasId"] = aliasId
-    }
-
-    if let appUserId = aliasId {
-      standardUserAttributes["appUserId"] = appUserId
-    }
-
-    mergeUserAttributes(standardUserAttributes)
-  }
->>>>>>> d330d6a7
-
   func clearCachedSessionEvents() {
     cache.delete(TriggerSessions.self)
     cache.delete(Transactions.self)
