//
//  File.swift
//  
//
//  Created by Yusuf Tör on 16/08/2023.
//

@testable import SuperwallKit
import XCTest

@available(iOS 14.0, *)
final class SurveyTests: XCTestCase {
  func test_shouldAssignHoldout_debuggerLaunched() {
    let survey = Survey.stub()
    let isHoldout = survey.shouldAssignHoldout(
      isDebuggerLaunched: true,
      storage: StorageMock()
    )
    XCTAssertFalse(isHoldout)
  }

  func test_shouldAssignHoldout_presentationProbabilityZero() {
    let survey = Survey(
      id: UUID().uuidString,
      assignmentKey: "abc",
      title: "test",
      message: "test",
      options: [.stub()],
      presentationProbability: 0,
      includeOtherOption: true,
<<<<<<< HEAD
      includeCloseButton: true
=======
      surveyPresentationCondition: .onManualClose
>>>>>>> 282a65a2
    )
    let isHoldout = survey.shouldAssignHoldout(
      isDebuggerLaunched: false,
      storage: StorageMock()
    )
    XCTAssertTrue(isHoldout)
  }

  func test_shouldAssignHoldout_presentationProbabilityOne() {
    let survey = Survey(
      id: UUID().uuidString,
      assignmentKey: "abc",
      title: "test",
      message: "test",
      options: [.stub()],
      presentationProbability: 1,
      includeOtherOption: true,
<<<<<<< HEAD
      includeCloseButton: true
=======
      surveyPresentationCondition: .onManualClose
>>>>>>> 282a65a2
    )
    let isHoldout = survey.shouldAssignHoldout(
      isDebuggerLaunched: false,
      storage: StorageMock()
    )
    XCTAssertFalse(isHoldout)
  }

  func test_shouldAssignHoldout_presentationProbabilityPointFive() {
    let survey = Survey(
      id: UUID().uuidString,
      assignmentKey: "abc",
      title: "test",
      message: "test",
      options: [.stub()],
      presentationProbability: 0.4,
      includeOtherOption: true,
<<<<<<< HEAD
      includeCloseButton: true
=======
      surveyPresentationCondition: .onManualClose
>>>>>>> 282a65a2
    )
    func random(in: Range<Double>) -> Double {
      return 0.5
    }
    let isHoldout = survey.shouldAssignHoldout(
      isDebuggerLaunched: false,
      storage: StorageMock(),
      randomiser: random(in:)
    )
    XCTAssertTrue(isHoldout)
  }

  func test_hasSeenSurvey_noAssignmentKey() {
    let survey: Survey = .stub()
    let storage = StorageMock()
    let hasSeen = survey.hasSeenSurvey(storage: storage)
    XCTAssertFalse(hasSeen)
  }

  func test_hasSeenSurvey_sameAssignmentKey() {
    let survey = Survey(
      id: UUID().uuidString,
      assignmentKey: "abc",
      title: "test",
      message: "test",
      options: [.stub()],
      presentationProbability: 0.4,
      includeOtherOption: true,
<<<<<<< HEAD
      includeCloseButton: true
=======
      surveyPresentationCondition: .onManualClose
>>>>>>> 282a65a2
    )
    let existingAssignmentKey = "abc"
    let storage = StorageMock(internalSurveyAssignmentKey: existingAssignmentKey)
    let hasSeen = survey.hasSeenSurvey(storage: storage)
    XCTAssertTrue(hasSeen)
  }

  func test_hasSeenSurvey_diffAssignmentKey() {
    let survey = Survey(
      id: UUID().uuidString,
      assignmentKey: "cde",
      title: "test",
      message: "test",
      options: [.stub()],
      presentationProbability: 0.4,
      includeOtherOption: true,
<<<<<<< HEAD
      includeCloseButton: true
=======
      surveyPresentationCondition: .onManualClose
>>>>>>> 282a65a2
    )
    let existingAssignmentKey = "abc"
    let storage = StorageMock(internalSurveyAssignmentKey: existingAssignmentKey)
    let hasSeen = survey.hasSeenSurvey(storage: storage)
    XCTAssertFalse(hasSeen)
  }
}<|MERGE_RESOLUTION|>--- conflicted
+++ resolved
@@ -28,11 +28,8 @@
       options: [.stub()],
       presentationProbability: 0,
       includeOtherOption: true,
-<<<<<<< HEAD
       includeCloseButton: true
-=======
       surveyPresentationCondition: .onManualClose
->>>>>>> 282a65a2
     )
     let isHoldout = survey.shouldAssignHoldout(
       isDebuggerLaunched: false,
@@ -50,11 +47,8 @@
       options: [.stub()],
       presentationProbability: 1,
       includeOtherOption: true,
-<<<<<<< HEAD
       includeCloseButton: true
-=======
       surveyPresentationCondition: .onManualClose
->>>>>>> 282a65a2
     )
     let isHoldout = survey.shouldAssignHoldout(
       isDebuggerLaunched: false,
@@ -72,11 +66,8 @@
       options: [.stub()],
       presentationProbability: 0.4,
       includeOtherOption: true,
-<<<<<<< HEAD
       includeCloseButton: true
-=======
       surveyPresentationCondition: .onManualClose
->>>>>>> 282a65a2
     )
     func random(in: Range<Double>) -> Double {
       return 0.5
@@ -105,11 +96,8 @@
       options: [.stub()],
       presentationProbability: 0.4,
       includeOtherOption: true,
-<<<<<<< HEAD
       includeCloseButton: true
-=======
       surveyPresentationCondition: .onManualClose
->>>>>>> 282a65a2
     )
     let existingAssignmentKey = "abc"
     let storage = StorageMock(internalSurveyAssignmentKey: existingAssignmentKey)
@@ -126,11 +114,8 @@
       options: [.stub()],
       presentationProbability: 0.4,
       includeOtherOption: true,
-<<<<<<< HEAD
       includeCloseButton: true
-=======
       surveyPresentationCondition: .onManualClose
->>>>>>> 282a65a2
     )
     let existingAssignmentKey = "abc"
     let storage = StorageMock(internalSurveyAssignmentKey: existingAssignmentKey)
