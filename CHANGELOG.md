--- conflicted
+++ resolved
@@ -17,11 +17,8 @@
 
 - Fixes issue where a survey attached to a paywall wouldn't show if you were also using the `paywall_decline` trigger.
 - Fixes issue where verification was happening after the finishing of transactions when not using a `PurchaseController`.
-<<<<<<< HEAD
 - Fixes issue where the retrieved `StoreTransaction` associated with the purchased product may be `nil`.
-=======
 - Fixes issue where a `presentationRequest` wasn't being tracked for implicit triggers like `session_start` when there was no internet.
->>>>>>> c256bfb7
 
 ## 3.3.2
 
