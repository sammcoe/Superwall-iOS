# CHANGELOG

The changelog for `Paywall`. Also see the [releases](https://github.com/superwall-me/paywall-ios/releases) on GitHub.

## 2.4.0 (upcoming release)

### Enhancements

- New _push_ presentation style. By selecting Push on the superwall dashboard, your paywall will push and pop in as if it's being pushed/popped from a navigation controller. If you are using UIKit, you can provide a view controller to `Paywall.trigger` like this: `Paywall.trigger(event: "MyEvent", on: self)`. This will make the push transition more realistic, by moving its view in the transition. Note: This is not backwards compatible with previous versions of the SDK.
- New _no animation_ presentation style. By selecting No Animation in the superwall dashboard, you can disable presentation/dismissal animation. This release deprecates `Paywall.shouldAnimatePaywallDismissal` and `Paywall.shouldAnimatePaywallPresentation`.
- New dedicated function for handling deeplinks: `Paywall.handleDeepLink(url)`
- New `Paywall.shouldPreloadPaywalls` flag. Set this to `false` to make paywalls load and cache in a just-in-time fashion. This deprecates the old `Paywall.shouldPreloadTriggers` flag.
- Deprecates old `track` functions. The only one you should use is `Paywall.track(_:_:)`, to which you pass an event name and a dictionary of parameters. Note: This is not backwards compatible with previous versions of the SDK.
- Adds a new way of internally tracking analytics associated with a paywall and the app session. This will greatly improve the Superwall dashboard analytics.
- Adds support for javascript expressions defined in rules on the Superwall dashboard.
- Updates the SDK documentation.
- Adds `trialPeriodEndDate` as a product variable. This means you can tell your users when their trial period will end, e.g. `Start your trial today — you won't be billed until {{primary.trialPeriodEndDate}}` will print out `Start your trial today — you won't be billed until June 21, 2023`.
- Exposes `Paywall.presentedViewController`. This gives you access to the `UIViewController` of the paywall incase you need to present a view controller on top of it.
- Adds `today`, `daysSinceInstall`, `minutesSinceInstall`, `daysSinceLastPaywallView`, `minutesSinceLastPaywallView` and `totalPaywallViews` as `device` parameters. These can be references in your rules and paywalls with `{{ device.paramName }}`.

### Fixes

- Adds the missing Superwall events `app_install`, `paywallWebviewLoad_fail` and `nonRecurringProduct_purchase`.
- Adds `trigger_name` to a `triggerFire` Superwall event, which can be accessed in the parameters sent back to the `trackAnalyticsEvent(name:params:)` delegate function.
- Product prices were being sent back to the dashboard with weird values like 89.999998. We fixed that.
- Modal presentation now uses `.pageSheet` instead of `.formSheet`. This results in a less compact paywall popover on iPad. Thanks to Daniel Yoo from the Daily Bible Inspirations app for spotting that!
- For SwiftUI users, we've fixed an issue where the explicitly triggered paywalls and presented paywalls would sometimes randomly dismiss. We found that state changes within the presenting view caused a rerendering of the view which temporarily reset the state of the binding that controlled the presentation of the paywall. This was causing the Paywall to dismiss.
- Fixes an issue where the wrong paywall was shown if a trigger was fired before the config was fetched from the server. Thanks to Zac from Blue Candy for help with finding that :)
- Future proofs enums internally to increase backwards compatibility.
- Fixes a bug where long term data was being stored in the cache directory. This update migrates that to the document directory. This means the data stays around until we tell it to delete, rather than the system deleting it at random.
- Prevents Paywall.configure from being called twice and logs a warning if this occurs.
- Prevents Paywall.configure from being called in the background.
- Fixes an issue where the keyboard couldn't be dismissed in the UIKit sample app.
- Mentions SwiftLint as a requirement to run the sample apps.
<<<<<<< HEAD

  2.3.0
=======
- Deprecates `Paywall.debugMode`. All logs are now controlled by setting `Paywall.logLevel`. The default `logLevel` is now `.warn`.
>>>>>>> 9c49ae7c

---

### Enhancements

- New [UIKit Example App](Examples/SuperwallUIKitExample).
- Better [SDK documentation](https://sdk.superwall.me/documentation/paywall/). This is built from the ground up using DocC which means you view it directly in Xcode by selecting **Product ▸ Build Documentation**.
- New Pull Request and Bug Report templates for the repo.
- Added a setup file that installs GitHooks as well as SwiftLint if you don't already have it. This is located at `scripts/setup.sh` and can be run from anywhere.
- Added a [CONTIBUTING.md](CONTRIBUTING.md) file for detailed instructions on how to get set up and contribute to the codebase.
- Added a [Code of Conduct](CODE_OF_CONDUCT.md) file to the repo.
- Added a CHANGELOG.md file.
- Removed the `TPInnAppReceipt` dependency for the SDK.

### Fixes

- All readme links for the UIKit example app now work.
- Adds an `experiment` parameter to `PaywallInfo`. This will be useful in the next version of Triggers, where you can see details about the experiment that triggered the presentation of the paywall.
- When triggering or presenting a paywall, if the default value for `isPresented` was `true`, the paywall would not present/trigger. It now works as expected.<|MERGE_RESOLUTION|>--- conflicted
+++ resolved
@@ -32,12 +32,9 @@
 - Prevents Paywall.configure from being called in the background.
 - Fixes an issue where the keyboard couldn't be dismissed in the UIKit sample app.
 - Mentions SwiftLint as a requirement to run the sample apps.
-<<<<<<< HEAD
+- Deprecates `Paywall.debugMode`. All logs are now controlled by setting `Paywall.logLevel`. The default `logLevel` is now `.warn`.
 
   2.3.0
-=======
-- Deprecates `Paywall.debugMode`. All logs are now controlled by setting `Paywall.logLevel`. The default `logLevel` is now `.warn`.
->>>>>>> 9c49ae7c
 
 ---
 
