# CHANGELOG

The changelog for `Paywall`. Also see the [releases](https://github.com/superwall-me/paywall-ios/releases) on GitHub.

2.4.0 (upcoming release)
-----

### Enhancements
- New _push_ presentation style. By selecting Push on the superwall dashboard, your paywall will push and pop in as if it's being pushed/popped from a navigation controller. If you are using UIKit, you can provide a view controller to `Paywall.trigger` like this: `Paywall.trigger(event: "MyEvent", on: self)`. This will make the push transition more realistic, by moving its view in the transition. Note: This is not backwards compatible with previous versions of the SDK.
- New _no animation_ presentation style. By selecting No Animation in the superwall dashboard, you can disable presentation/dismissal animation. This release deprecates `Paywall.shouldAnimatePaywallDismissal` and `Paywall.shouldAnimatePaywallPresentation`.
- New dedicated function for handling deeplinks: `Paywall.handleDeepLink(url)`
- New `Paywall.shouldPreloadPaywalls` flag. Set this to `false` to make paywalls load and cache in a just-in-time fashion. This deprecates the old `Paywall.shouldPreloadTriggers` flag.
- Deprecates old `track` functions. The only one you should use is `Paywall.track(_:_:)`, to which you pass an event name and a dictionary of parameters. Note: This is not backwards compatible with previous versions of the SDK.
- Adds a new way of internally tracking analytics associated with a paywall and the app session. This will greatly improve the Superwall dashboard analytics.
- Adds support for javascript expressions defined in rules on the Superwall dashboard.
- Updates the SDK documentation.
- Adds `trialPeriodEndDate` as a product variable. This means you can tell your users when their trial period will end, e.g. `Start your trial today — you won't be billed until {{primary.trialPeriodEndDate}}` will print out `Start your trial today — you won't be billed until June 21, 2023`.
- Exposes `Paywall.presentedViewController`. This gives you access to the `UIViewController` of the paywall incase you need to present a view controller on top of it.
<<<<<<< HEAD
- Adds `daysSinceInstall`, `minutesSinceInstall`, `daysSinceLastPaywallView`, `minutesSinceLastPaywallView` and `totalPaywallViews` as `device` parameters. These can be references in your rules and paywalls with `{{ device.paramName }}`.
- Adds a `presentationStyleOverride` parameter to `Paywall.trigger()` and `Paywall.present()`. By setting this, you can override the configured presentation style on a per-trigger basis.
=======
- Adds `today`, `daysSinceInstall`, `minutesSinceInstall`, `daysSinceLastPaywallView`, `minutesSinceLastPaywallView` and `totalPaywallViews` as `device` parameters. These can be references in your rules and paywalls with `{{ device.paramName }}`.
>>>>>>> 9c49ae7c

### Fixes
- Adds the missing Superwall events `app_install`, `paywallWebviewLoad_fail` and `nonRecurringProduct_purchase`.
- Adds `trigger_name` to a `triggerFire` Superwall event, which can be accessed in the parameters sent back to the `trackAnalyticsEvent(name:params:)` delegate function.
- Product prices were being sent back to the dashboard with weird values like 89.999998. We fixed that.
- Modal presentation now uses `.pageSheet` instead of `.formSheet`. This results in a less compact paywall popover on iPad. Thanks to Daniel Yoo from the Daily Bible Inspirations app for spotting that!
- For SwiftUI users, we've fixed an issue where the explicitly triggered paywalls and presented paywalls would sometimes randomly dismiss. We found that state changes within the presenting view caused a rerendering of the view which temporarily reset the state of the binding that controlled the presentation of the paywall. This was causing the Paywall to dismiss.
- Fixes an issue where the wrong paywall was shown if a trigger was fired before the config was fetched from the server. Thanks to Zac from Blue Candy for help with finding that :)
- Future proofs enums internally to increase backwards compatibility.
- Fixes a bug where long term data was being stored in the cache directory. This update migrates that to the document directory. This means the data stays around until we tell it to delete, rather than the system deleting it at random.
- Prevents Paywall.configure from being called twice and logs a warning if this occurs.
- Prevents Paywall.configure from being called in the background.
- Fixes an issue where the keyboard couldn't be dismissed in the UIKit sample app.
- Mentions SwiftLint as a requirement to run the sample apps.
- Deprecates `Paywall.debugMode`. All logs are now controlled by setting `Paywall.logLevel`. The default `logLevel` is now `.warn`.

2.3.0
-----

### Enhancements
- New [UIKit Example App](Examples/SuperwallUIKitExample).
- Better [SDK documentation](https://sdk.superwall.me/documentation/paywall/). This is built from the ground up using DocC which means you view it directly in Xcode by selecting **Product ▸ Build Documentation**.
- New Pull Request and Bug Report templates for the repo.
- Added a setup file that installs GitHooks as well as SwiftLint if you don't already have it. This is located at `scripts/setup.sh` and can be run from anywhere.
- Added a [CONTIBUTING.md](CONTRIBUTING.md) file for detailed instructions on how to get set up and contribute to the codebase.
- Added a [Code of Conduct](CODE_OF_CONDUCT.md) file to the repo.
- Added a CHANGELOG.md file.
- Removed the `TPInnAppReceipt` dependency for the SDK.


### Fixes
- All readme links for the UIKit example app now work.
- Adds an `experiment` parameter to `PaywallInfo`. This will be useful in the next version of Triggers, where you can see details about the experiment that triggered the presentation of the paywall.
- When triggering or presenting a paywall, if the default value for `isPresented` was `true`, the paywall would not present/trigger. It now works as expected.<|MERGE_RESOLUTION|>--- conflicted
+++ resolved
@@ -2,10 +2,10 @@
 
 The changelog for `Paywall`. Also see the [releases](https://github.com/superwall-me/paywall-ios/releases) on GitHub.
 
-2.4.0 (upcoming release)
------
+## 2.4.0 (upcoming release)
 
 ### Enhancements
+
 - New _push_ presentation style. By selecting Push on the superwall dashboard, your paywall will push and pop in as if it's being pushed/popped from a navigation controller. If you are using UIKit, you can provide a view controller to `Paywall.trigger` like this: `Paywall.trigger(event: "MyEvent", on: self)`. This will make the push transition more realistic, by moving its view in the transition. Note: This is not backwards compatible with previous versions of the SDK.
 - New _no animation_ presentation style. By selecting No Animation in the superwall dashboard, you can disable presentation/dismissal animation. This release deprecates `Paywall.shouldAnimatePaywallDismissal` and `Paywall.shouldAnimatePaywallPresentation`.
 - New dedicated function for handling deeplinks: `Paywall.handleDeepLink(url)`
@@ -16,14 +16,11 @@
 - Updates the SDK documentation.
 - Adds `trialPeriodEndDate` as a product variable. This means you can tell your users when their trial period will end, e.g. `Start your trial today — you won't be billed until {{primary.trialPeriodEndDate}}` will print out `Start your trial today — you won't be billed until June 21, 2023`.
 - Exposes `Paywall.presentedViewController`. This gives you access to the `UIViewController` of the paywall incase you need to present a view controller on top of it.
-<<<<<<< HEAD
-- Adds `daysSinceInstall`, `minutesSinceInstall`, `daysSinceLastPaywallView`, `minutesSinceLastPaywallView` and `totalPaywallViews` as `device` parameters. These can be references in your rules and paywalls with `{{ device.paramName }}`.
+- Adds `today`, `daysSinceInstall`, `minutesSinceInstall`, `daysSinceLastPaywallView`, `minutesSinceLastPaywallView` and `totalPaywallViews` as `device` parameters. These can be references in your rules and paywalls with `{{ device.paramName }}`.
 - Adds a `presentationStyleOverride` parameter to `Paywall.trigger()` and `Paywall.present()`. By setting this, you can override the configured presentation style on a per-trigger basis.
-=======
-- Adds `today`, `daysSinceInstall`, `minutesSinceInstall`, `daysSinceLastPaywallView`, `minutesSinceLastPaywallView` and `totalPaywallViews` as `device` parameters. These can be references in your rules and paywalls with `{{ device.paramName }}`.
->>>>>>> 9c49ae7c
 
 ### Fixes
+
 - Adds the missing Superwall events `app_install`, `paywallWebviewLoad_fail` and `nonRecurringProduct_purchase`.
 - Adds `trigger_name` to a `triggerFire` Superwall event, which can be accessed in the parameters sent back to the `trackAnalyticsEvent(name:params:)` delegate function.
 - Product prices were being sent back to the dashboard with weird values like 89.999998. We fixed that.
@@ -38,10 +35,12 @@
 - Mentions SwiftLint as a requirement to run the sample apps.
 - Deprecates `Paywall.debugMode`. All logs are now controlled by setting `Paywall.logLevel`. The default `logLevel` is now `.warn`.
 
-2.3.0
------
+  2.3.0
+
+---
 
 ### Enhancements
+
 - New [UIKit Example App](Examples/SuperwallUIKitExample).
 - Better [SDK documentation](https://sdk.superwall.me/documentation/paywall/). This is built from the ground up using DocC which means you view it directly in Xcode by selecting **Product ▸ Build Documentation**.
 - New Pull Request and Bug Report templates for the repo.
@@ -51,8 +50,8 @@
 - Added a CHANGELOG.md file.
 - Removed the `TPInnAppReceipt` dependency for the SDK.
 
+### Fixes
 
-### Fixes
 - All readme links for the UIKit example app now work.
 - Adds an `experiment` parameter to `PaywallInfo`. This will be useful in the next version of Triggers, where you can see details about the experiment that triggered the presentation of the paywall.
 - When triggering or presenting a paywall, if the default value for `isPresented` was `true`, the paywall would not present/trigger. It now works as expected.