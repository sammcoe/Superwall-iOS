--- conflicted
+++ resolved
@@ -1,11 +1,7 @@
 Pod::Spec.new do |s|
 
 	s.name         = "Paywall"
-<<<<<<< HEAD
-    s.version      = "3.0.0"
-=======
-  s.version      = "2.4.0-rc.3"
->>>>>>> eb387f11
+  s.version      = "3.0.0"
 	s.summary      = "Superwall: In-App Paywalls Made Easy"
 	s.description  = "Paywall infrastructure for mobile apps :) we make things like editing your paywall and running price tests as easy as clicking a few buttons. superwall.com"
 
