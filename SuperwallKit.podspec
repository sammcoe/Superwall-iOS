Pod::Spec.new do |s|

	s.name         = "SuperwallKit"
<<<<<<< HEAD
    s.version      = "3.0.0-beta.4"
=======
  s.version      = "3.0.0-beta.5"
>>>>>>> 8b2fe13e
	s.summary      = "Superwall: In-App Paywalls Made Easy"
	s.description  = "Paywall infrastructure for mobile apps :) we make things like editing your paywall and running price tests as easy as clicking a few buttons. superwall.com"

	s.homepage     = "https://github.com/superwall-me/Superwall-iOS"
	s.license      =  { :type => 'MIT', :text => <<-LICENSE
		MIT License

		Copyright (c) 2023 Superwall

		Permission is hereby granted, free of charge, to any person obtaining a copy
		of this software and associated documentation files (the "Software"), to deal
		in the Software without restriction, including without limitation the rights
		to use, copy, modify, merge, publish, distribute, sublicense, and/or sell
		copies of the Software, and to permit persons to whom the Software is
		furnished to do so, subject to the following conditions:

		The above copyright notice and this permission notice shall be included in all
		copies or substantial portions of the Software.

		THE SOFTWARE IS PROVIDED "AS IS", WITHOUT WARRANTY OF ANY KIND, EXPRESS OR
		IMPLIED, INCLUDING BUT NOT LIMITED TO THE WARRANTIES OF MERCHANTABILITY,
		FITNESS FOR A PARTICULAR PURPOSE AND NONINFRINGEMENT. IN NO EVENT SHALL THE
		AUTHORS OR COPYRIGHT HOLDERS BE LIABLE FOR ANY CLAIM, DAMAGES OR OTHER
		LIABILITY, WHETHER IN AN ACTION OF CONTRACT, TORT OR OTHERWISE, ARISING FROM,
		OUT OF OR IN CONNECTION WITH THE SOFTWARE OR THE USE OR OTHER DEALINGS IN THE
		SOFTWARE.
	    LICENSE
	}
	s.source       = { :git => "https://github.com/superwall-me/Superwall-iOS.git", :tag => "#{s.version}" }

	s.author       = { "Jake Mor" => "jake@superwall.com" }
	s.documentation_url = "https://docs.superwall.com/"
	s.swift_versions = ['5.5']
	s.ios.deployment_target = '13.0'
	s.requires_arc = true

  s.source_files  = "Sources/**/*.{swift}"
  s.resources = "Sources/SuperwallKit/**/*.cer"
  s.resource_bundles = {
    "SuperwallKit" => [
      "Sources/SuperwallKit/**/*.xcassets",
      "Sources/SuperwallKit/**/*.xcdatamodeld"
    ]
  }

end<|MERGE_RESOLUTION|>--- conflicted
+++ resolved
@@ -1,11 +1,7 @@
 Pod::Spec.new do |s|
 
 	s.name         = "SuperwallKit"
-<<<<<<< HEAD
-    s.version      = "3.0.0-beta.4"
-=======
-  s.version      = "3.0.0-beta.5"
->>>>>>> 8b2fe13e
+    s.version      = "3.0.0-beta.5"
 	s.summary      = "Superwall: In-App Paywalls Made Easy"
 	s.description  = "Paywall infrastructure for mobile apps :) we make things like editing your paywall and running price tests as easy as clicking a few buttons. superwall.com"
 
