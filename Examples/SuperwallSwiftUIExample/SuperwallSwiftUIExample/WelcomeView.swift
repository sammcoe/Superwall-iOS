//
//  WelcomeView.swift
//  SuperwallSwiftUIExample
//
//  Created by Yusuf Tör on 14/03/2022.
//

import SwiftUI

enum Destination: Hashable {
  case options, implicit, explicit
}

struct WelcomeView: View {
  @State private var name: String = ""
  @State private var showTableView = false
  @State private var path: [Destination] = []

  var body: some View {
    NavigationStack(path: $path) {
      ZStack {
        VStack(alignment: .center, spacing: 60) {
          logo()
          Spacer()
          Text("Welcome! Enter your name to get started. Your name will be added to the Paywall user attributes, which can then be accessed and displayed within your paywall.")
            .lineSpacing(5)
            .foregroundColor(.white)
            .multilineTextAlignment(.center)
          inputField()
          Spacer()
          signInButton()
        }
        .padding()
        .frame(maxHeight: .infinity)
        .background(Color.neutral)
<<<<<<< HEAD

        NavigationLink(
          isActive: $showTableView,
          destination: {
            TrackEventView()
          },
          label: {
            EmptyView()
          }
        ).hidden()
=======
      }
      .navigationDestination(for: Destination.self) {
        switch $0 {
        case .options:
          PaywallOptionsTableView(path: $path)
        case .implicit:
          ImplicitlyTriggerPaywallView()
        case .explicit:
          ExplicitlyTriggerPaywallView()
        }
>>>>>>> d330d6a7
      }
      .navigationBarHidden(true)
      .navigationTitle("")
    }
    .accentColor(.primaryTeal)
  }

  private func logo() -> some View {
    VStack(spacing: 0) {
      Image("logo")
        .resizable()
        .scaledToFit()
        .frame(width: 200)
      Text("Example app")
        .foregroundColor(.white)
        .italic()
    }
  }

  private func inputField() -> some View {
    TextField(
      "Enter your name",
      text: $name
    )
    .textContentType(.name)
    .textInputAutocapitalization(.never)
    .padding()
    .background(Color.white)
    .clipShape(Capsule())
  }

  @ViewBuilder
  private func signInButton() -> some View {
    BrandedButton(title: "Continue") {
      PaywallService.setName(to: name)
      path.append(.options)
    }
  }
}

struct WelcomeView_Previews: PreviewProvider {
  static var previews: some View {
    WelcomeView()
  }
}<|MERGE_RESOLUTION|>--- conflicted
+++ resolved
@@ -33,18 +33,6 @@
         .padding()
         .frame(maxHeight: .infinity)
         .background(Color.neutral)
-<<<<<<< HEAD
-
-        NavigationLink(
-          isActive: $showTableView,
-          destination: {
-            TrackEventView()
-          },
-          label: {
-            EmptyView()
-          }
-        ).hidden()
-=======
       }
       .navigationDestination(for: Destination.self) {
         switch $0 {
@@ -55,7 +43,6 @@
         case .explicit:
           ExplicitlyTriggerPaywallView()
         }
->>>>>>> d330d6a7
       }
       .navigationBarHidden(true)
       .navigationTitle("")
