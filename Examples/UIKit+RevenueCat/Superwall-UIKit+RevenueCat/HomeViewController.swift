--- conflicted
+++ resolved
@@ -101,7 +101,6 @@
         message: "Wrap your awesome features in register calls like this to remotely paywall your app. You can choose if these are paid features remotely."
       )
     }
-<<<<<<< HEAD
 
 //    Superwall.shared.getPaywallViewController(forEvent: "campaign_trigger") { result in
 //      switch result {
@@ -151,10 +150,6 @@
 //
 //    }
 
-
-
-=======
->>>>>>> 24306a64
   }
 
   private func presentAlert(title: String, message: String) {
